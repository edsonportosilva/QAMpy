# -*- coding: utf-8 -*-
#  This file is part of QAMpy.
#
#  QAMpy is free software: you can redistribute it and/or modify
#  it under the terms of the GNU General Public License as published by
#  the Free Software Foundation, either version 3 of the License, or
#  (at your option) any later version.
#
#  Foobar is distributed in the hope that it will be useful,
#  but WITHOUT ANY WARRANTY; without even the implied warranty of
#  MERCHANTABILITY or FITNESS FOR A PARTICULAR PURPOSE.  See the
#  GNU General Public License for more details.
#
#  You should have received a copy of the GNU General Public License
#  along with QAMpy.  If not, see <http://www.gnu.org/licenses/>.
#
# Copyright 2018 Jochen Schröder, Mikael Mazur
import numpy as np
from qampy import core
from qampy.core.impairments import rotate_field, add_awgn, add_modal_delay
import warnings

def apply_PMD(field, theta, t_dgd):
    """
    Apply PMD to a given input field

    Parameters
    ----------

    field : SignalObject
        input dual polarisation optical field (first axis is polarisation)

    theta : float
        angle of the principle axis to the observed axis

    t_dgd : float
        differential group delay between the polarisation axes

    Returns
    -------
    out  : SignalObject
       new dual polarisation field with PMD
    """
    return core.impairments.apply_PMD_to_field(field, theta, t_dgd, field.fs)

def apply_phase_noise(signal, df):
    """
    Add phase noise from local oscillators, based on a Wiener noise process.

    Parameters
    ----------

    signal  : array_like
        single polarisation signal

    df : float
        combined linewidth of local oscillators in the system

    Returns
    -------
    out : array_like
       output signal with phase noise

    """
    return core.impairments.apply_phase_noise(signal, df, signal.fs)

def change_snr(sig, snr):
    """
    Change the SNR of a signal assuming that the input signal is noiseless

    Parameters
    ----------
    sig : array_like
        the signal to change
    snr : float
        the desired signal to noise ratio in dB

    Returns
    -------
    sig : array_like
        output signal with given SNR
    """
    return core.impairments.change_snr(sig, snr, sig.fb, sig.fs)

def add_carrier_offset(sig, fo):
    """
    Add frequency offset to signal

    Parameters
    ----------
    sig : array_like
        signal input array
    df : float
        frequency offset

    Returns
    -------
    signal : array_like
        signal with added offset
    """
    return core.impairments.add_carrier_offset(sig, fo, sig.fs)

<<<<<<< HEAD
def simulate_transmission(sig, snr=None, freq_off=None, lwdth=None, dgd=None, theta=np.pi/3.731, modal_delay=None,roll_frame_sync=False):
=======
def add_dispersion(sig, D, L, wl0=1550e-9):
    """
    Add dispersion to a signal
    
    Parameters
    ----------
    sig : signal_object
        signal to operate on
    D : float
        Dispersion parameter in s/m/m
    L : float
        Length of the dispersion in m
    wl0 : float, optional
        Centre wavelength in m

    Returns
    -------
    sig_out : signal_object
        output signal with added dispersion
    """
    so = core.impairments.add_dispersion(sig, sig.fs, D, L, wl0=wl0)
    return sig.recreate_from_nparray(so)

def simulate_transmission(sig, snr=None, freq_off=None, lwdth=None, dgd=None, theta=np.pi/3.731, modal_delay=None, dispersion=None, roll_frame_sync=False):
>>>>>>> 783d5c1b
    """
    Convenience function to simulate impairments on signal at once

    Parameters
    ----------
    sig : array_like
        input signal
    snr : flaat, optional
        desired signal-to-noise ratio of the signal. (default: None, don't change SNR)
    freq_off : float, optional
        apply a carrier offset to signal (default: None, don't apply offset)
    lwdth : float
        linewidth of the transmitter and LO lasers (default: None, infinite linewidth)
    dgd : float
        first-order PMD (differential group delay) (default: None, do not apply PMD)
    theta : float
        rotation angle to principle states of polarization
    modal_delay : array_like, optional
        add a delay given in N samples to the signal (default: None, do not add delay)
    dispersion: float, optional
        dispersion in s/m

    Returns
    -------
    signal : array_like
        signal with transmission impairments applied
    """
    if roll_frame_sync:
        if not (sig.nframes > 1):
            warnings.warn("Only single frame present, discontinuity introduced")
        sig = np.roll(sig,sig.pilots.shape[1],axis=-1)
    if lwdth is not None:
        sig = apply_phase_noise(sig, lwdth)
    if freq_off is not None:
        sig = add_carrier_offset(sig, freq_off)
    if snr is not None:
        sig = change_snr(sig, snr)
    if modal_delay is not None:
        sig = add_modal_delay(sig, modal_delay)
    if dispersion is not None:
        sig = add_dispersion(sig, D, 1)
    if dgd is not None:
        sig = apply_PMD(sig, theta, dgd)
    return sig
<|MERGE_RESOLUTION|>--- conflicted
+++ resolved
@@ -100,9 +100,6 @@
     """
     return core.impairments.add_carrier_offset(sig, fo, sig.fs)
 
-<<<<<<< HEAD
-def simulate_transmission(sig, snr=None, freq_off=None, lwdth=None, dgd=None, theta=np.pi/3.731, modal_delay=None,roll_frame_sync=False):
-=======
 def add_dispersion(sig, D, L, wl0=1550e-9):
     """
     Add dispersion to a signal
@@ -127,7 +124,6 @@
     return sig.recreate_from_nparray(so)
 
 def simulate_transmission(sig, snr=None, freq_off=None, lwdth=None, dgd=None, theta=np.pi/3.731, modal_delay=None, dispersion=None, roll_frame_sync=False):
->>>>>>> 783d5c1b
     """
     Convenience function to simulate impairments on signal at once
 
