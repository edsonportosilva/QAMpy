# -*- coding: utf-8 -*-
#  This file is part of QAMpy.
#
#  QAMpy is free software: you can redistribute it and/or modify
#  it under the terms of the GNU General Public License as published by
#  the Free Software Foundation, either version 3 of the License, or
#  (at your option) any later version.
#
#  Foobar is distributed in the hope that it will be useful,
#  but WITHOUT ANY WARRANTY; without even the implied warranty of
#  MERCHANTABILITY or FITNESS FOR A PARTICULAR PURPOSE.  See the
#  GNU General Public License for more details.
#
#  You should have received a copy of the GNU General Public License
#  along with QAMpy.  If not, see <http://www.gnu.org/licenses/>.
#
# Copyright 2018 Jochen Schröder, Mikael Mazur
import numpy as np
import warnings
from qampy.helpers import normalise_and_center, rescale_signal
from qampy.core.filter import filter_signal
from scipy import interpolate, fft
from qampy.core.digital_pre_compensation import clipper

def H_PMD(theta, t_dgd, omega):
    """
    Calculate the response for PMD applied to the signal (see e.g. _[1])

    Parameters
    ----------

    theta : float
        angle of the principle axis to the observed axis

    t_dgd : float
        differential group delay between the polarisation axes

    omega : array_like
        angular frequency of the light field

    Returns
    -------
    H : matrix
        response matrix for applying dgd

    References
    ----------
    .. [1] Ip and Kahn JLT 25, 2033 (2007)
    """
    h1 = np.array([[np.cos(theta), -np.sin(theta)], [np.sin(theta), np.cos(theta)]])
    h2 = np.array([[np.exp(-1.j*omega*t_dgd/2), np.zeros(len(omega))],[np.zeros(len(omega)), np.exp(1.j*omega*t_dgd/2)]])
    #h3 = np.array([[np.cos(theta), np.sin(theta)], [-np.sin(theta), np.cos(theta)]])
    #h3 = h1.T
    h3 =np.array([[np.cos(-theta), -np.sin(-theta)], [np.sin(-theta), np.cos(-theta)]])
    H = np.einsum('ij,jkl->ikl', h1, h2)
    #H = np.einsum('ijl,jk->ikl', H, h3)
    return H, h3

def rotate_field(field, theta):
    """
    Rotate a dual polarisation field by the given angle

    Parameters
    ----------

    field : array_like
        input dual polarisation optical field (first axis is polarisation)

    theta : float
        angle to rotate by

    Returns
    -------
    rotated_field : array_like
        new rotated field
    """
    h = np.array([[np.cos(theta), -np.sin(theta)], [np.sin(theta), np.cos(theta)]], dtype="f%d"%(field.itemsize//2))
    return np.dot(h, field)

def _applyPMD_einsum(field, H, h3):
    Sf = fft.fftshift(fft.fft(fft.ifftshift(field, axes=1),axis=1), axes=1)
    SSf = np.einsum('ijk,ik -> ik',H , Sf)
    SS = fft.fftshift(fft.ifft(fft.ifftshift(SSf, axes=1),axis=1), axes=1)
    SS = np.dot(h3, SS)
    try:
        return field.recreate_from_np_array(SS.astype(field.dtype))
    except:
        return SS.astype(field.dtype)

def _applyPMD_dot(field, theta, t_dgd, omega):
    Sf = fft.fftshift(fft.fft(fft.ifftshift(field, axes=1),axis=1), axes=1)
    Sff = rotate_field(Sf, theta)
    h2 = np.array([np.exp(-1.j*omega*t_dgd/2),  np.exp(1.j*omega*t_dgd/2)])
    Sn = Sff*h2
    Sf2 = rotate_field(Sn, -theta)
<<<<<<< HEAD
    SS = np.fft.fftshift(np.fft.ifft(np.fft.ifftshift(Sf2, axes=1), axis=1), axes=1)
    return SS.astype(field.dtype)
=======
    SS = fft.fftshift(fft.ifft(fft.ifftshift(Sf2, axes=1), axis=1), axes=1)
    try:
        return field.recreate_from_np_array(SS.astype(field.dtype))
    except:
        return SS.astype(field.dtype)
>>>>>>> c8ae049d

def apply_PMD_to_field(field, theta, t_dgd, fs):
    """
    Apply PMD to a given input field

    Parameters
    ----------

    field : array_like
        input dual polarisation optical field (first axis is polarisation)

    theta : float
        angle of the principle axis to the observed axis

    t_dgd : float
        differential group delay between the polarisation axes

    fs : float
        sampling rate of the field

    Returns
    -------
    out  : array_like
       new dual polarisation field with PMD
    """
    omega = 2*np.pi*np.linspace(-fs/2, fs/2, field.shape[1], endpoint=False)
    return _applyPMD_dot(field, theta, t_dgd, omega)

def phase_noise(sz, df, fs):
    """
    Calculate phase noise from local oscillators, based on a Wiener noise process with a variance given by :math:`\sigma^2=2\pi df/fs`

    Parameters
    ----------

    sz  : tuple
        size of the phase noise array

    df : float
        combined linewidth of local oscillators in the system

    fs : float
        sampling frequency of the signal

    Returns
    -------
    phase : array_like
       randomly varying phase term

    """
    var = 2*np.pi*df/fs
    f = np.random.normal(scale=np.sqrt(var), size=sz)
    if len(f.shape) > 1:
        return np.cumsum(f, axis=1)
    else:
        return np.cumsum(f)

def apply_phase_noise(signal, df, fs):
    """
    Add phase noise from local oscillators, based on a Wiener noise process.

    Parameters
    ----------

    signal  : array_like
        single polarisation signal

    df : float
        combined linewidth of local oscillators in the system

    fs : float
        sampling frequency of the signal

    Returns
    -------
    out : array_like
       output signal with phase noise

    """
    N = signal.shape
    ph = phase_noise(N, df, fs)
    return signal*np.exp(1.j*ph).astype(signal.dtype)

def add_awgn(sig, strgth):
    """
    Add additive white Gaussian noise to a signal.

    Parameters
    ----------
    sig    : array_like
        signal input array can be 1d or 2d, if 2d noise will be added to every dimension
    strgth : float
        the strength of the noise to be added to each dimension

    Returns
    -------
    sigout : array_like
       output signal with added noise

    """
    return sig + (strgth * (np.random.randn(*sig.shape) + 1.j*np.random.randn(*sig.shape))/np.sqrt(2)).astype(sig.dtype) # sqrt(2) because of var vs std

#TODO: we should check that this is correct both when the signal is oversampled or not
def change_snr(sig, snr, fb, fs):
    """
    Change the SNR of a signal assuming that the input signal is noiseless

    Parameters
    ----------
    sig : array_like
        the signal to change
    snr : float
        the desired signal to noise ratio in dB
    fb  : float
        the symbol rate
    fs  : float
        the sampling rate

    Returns
    -------
    sig : array_like
        output signal with given SNR
    """
    os = fs/fb
    p = np.mean(abs(sig)**2)
    n = 10 ** (-snr / 20) * np.sqrt(os)
    return add_awgn(sig, np.sqrt(p)*n)

def add_carrier_offset(sig, fo, fs):
    """
    Add frequency offset to signal

    Parameters
    ----------
    sig : array_like
        signal input array
    df : float
        frequency offset
    fs : float
        sampling rate

    Returns
    -------
    signal : array_like
        signal with added offset
    """
    sign = np.atleast_2d(sig)
    if sig.ndim == 1:
        return  (sign * np.exp(2.j * np.pi * np.arange(sign.shape[1], dtype=sign.dtype) * fo / fs)).flatten()
    else:
        return  sign * np.exp(2.j * np.pi * np.arange(sign.shape[1], dtype=sign.dtype) * fo / fs)

def add_modal_delay(sig, delay):
    """
    Add a modal delay of n-symbols to modes of signal, e.g. to simulate a fake-pol mux system.

    Parameters
    ----------
    sig : array_like
        input signal
    delay : array_like
        array of delays given in number of samples

    Returns
    -------
    sig_out : array_like
        output signal where each mode has been shifted by the appropriate delay
    """
    nmodes = sig.shape[0]
    delay = np.asarray(delay)
    assert delay.shape[0] == sig.shape[0], "Delay array must have the same length as number of modes of signal "
    sig_out = sig.copy()
    for i in range(nmodes):
        sig_out[i] = np.roll(sig_out[i], delay[i], axis=-1)
    return sig_out


def simulate_transmission(sig, fb, fs, snr=None, freq_off=None, lwdth=None, dgd=None, theta=np.pi/3.731, modal_delay=None, roll_frame_sync=False):
    """
    Convenience function to simulate impairments on signal at once

    Parameters
    ----------
    sig : array_like
        input signal
    fb  : flaot
        symbol rate of the signal
    fs  : float
        sampling rate of the signal
    snr : flaat, optional
        desired signal-to-noise ratio of the signal. (default: None, don't change SNR)
    freq_off : float, optional
        apply a carrier offset to signal (default: None, don't apply offset)
    lwdth : float, optional
        linewidth of the transmitter and LO lasers (default: None, infinite linewidth)
    dgd : float, optional
        first-order PMD (differential group delay) (default: None, do not apply PMD)
    theta : float, optional
        rotation angle to principle states of polarization
    modal_delay : array_like, optional
        add a delay given in N samples to the signal (default: None, do not add delay)
    Returns
    -------
    signal : array_like
        signal with transmission impairments applied
    """

    if roll_frame_sync:
        if not (sig.nframes > 1):
            warnings.warn("Only single frame present, discontinuity introduced")
        sig = np.roll(sig,sig.pilots.shape[1],axis=-1)
    if lwdth is not None:
        sig = apply_phase_noise(sig, lwdth, fs)
    if freq_off is not None:
        sig = add_carrier_offset(sig, freq_off, fs)
    if snr is not None:
        sig = change_snr(sig, snr, fb, fs)
    if modal_delay is not None:
        sig = add_modal_delay(sig, modal_delay)
    if dgd is not None:
        sig = apply_PMD_to_field(sig, theta, dgd, fs)
    return sig

def quantize_signal(sig, nbits=6, rescale=True, re_normalize=True):
    """
    Function so simulate limited resultion using DACs and ADCs

    Parameters:
        sig:            Input signal, numpy array
        nbits:          Quantization resultion
        rescale:        Rescale to range p/m 1, default True
        re_normalize:   Renormalize signal after quantization

    Returns:
        sig_out:        Output quantized waveform

    """
    # Create a 2D signal
    sig = np.atleast_2d(sig)
    npols=sig.shape[0]

    # Rescale to
    if rescale:
        for pol in range(npols):
            sig[pol] /= np.abs(sig[pol]).max()


    levels = np.linspace(-1,1,2**(nbits))

    sig_out = np.zeros(sig.shape, dtype=sig.dtype)
    for pol in range(npols):
        sig_quant_re = levels[np.digitize(sig[pol].real,levels[:-1],right=False)]
        sig_quant_im = levels[np.digitize(sig[pol].imag,levels[:-1],right=False)]
        sig_out[pol] = sig_quant_re + 1j*sig_quant_im

    if not np.iscomplexobj(sig):
        sig_out = sig_out.real

    if re_normalize:
        sig_out = normalise_and_center(sig_out)

    return sig_out

def quantize_signal_New(sig_in, nbits=6, rescale_in=True, rescale_out=True):
    """
    Function so simulate limited resultion using DACs and ADCs, limit quantization error to (-delta/2,delta/2) and set
        decision threshold at mid-point between two quantization levels.

    Parameters:
        sig_in:            Input signal, numpy array, notice: input signal should be rescale to (-1,1)
        nbits:          Quantization resolution
        rescale_in:        Rescale input signal to (-1,1)
        rescale_out:       Rescale output signal to (-input_max_swing,input_max_swing)
    Returns:
        sig_out:        Output quantized waveform

    """
    # 2**nbits interval within (-1,1), output swing is (-1+delta/2,1-delta/2)
    # Create a 2D signal
    sig_in = np.atleast_2d(sig_in)
    npols = sig_in.shape[0]

    # Rescale to
    sig = np.zeros((npols, sig_in.shape[1]), dtype=sig_in.dtype)
    if rescale_in:
        sig = rescale_signal(sig_in, swing=1)

    # Clipping exist if signal range is larger than (-1,1)
    swing = 2
    delta = swing/2**nbits
    levels_out = np.linspace(-1+delta/2, 1-delta/2, 2**nbits)
    levels_dec = levels_out + delta/2

    sig_out = np.zeros(sig.shape, dtype=sig_in.dtype)
    for pol in range(npols):
        sig_quant_re = levels_out[np.digitize(sig[pol].real, levels_dec[:-1], right=False)]
        sig_quant_im = levels_out[np.digitize(sig[pol].imag, levels_dec[:-1], right=False)]
        sig_out[pol] = sig_quant_re + 1j * sig_quant_im

    if not np.iscomplexobj(sig):
        sig_out = sig_out.real

    if rescale_out:
        max_swing = np.maximum(abs(sig_in.real).max(), abs(sig_in.imag).max())
        sig_out = sig_out * max_swing

    return sig_in.recreate_from_np_array(sig_out)

def modulator_response(rfsig, dcbias=1, gfactr=1, cfactr=0, dcbias_out=0.5, gfactr_out=1):
    """
    Function so simulate IQ modulator response.

    Parameters
    ----------
    rfsig:  array_like
        complex version of the I (real part) and Q (imaginary part) of the signal
    dcsig:  complex or float, optional
            DC bias for I (real) and Q (imaginary) channel. If dcsig is real use the same DC bias for I and Q
    vpi:   complex or float, optional
            Vpi of the MZM (zero-power point) in I (real)  and Q (imaginary) channel. If vpi is real use the  same Vpi
            for both.
    gfactr: complex or float, optional
            Split imbalance and path dependent loss of I (real) and Q (imaginary) MZM. 
            An ideal MZM with infinite extinction ratio has gfactor=1. If gfactr is real use the same value for both I
            and Q.
    cfactr:  complex or float, optional
           Chirp factors of I (real) and (Q) channel MZMs, caused by the asymmetry in the electrode design of the MZM. 
           cfactr = 0 for ideal MZM.
    dcbias_out : float, optional
            DCBias of the outer MZM
    gfactr_out : float, optional
            gain factor of the outer MZM

    Returns
    -------
    e_out: array_like
            Output signal of IQ modulator. (i.e. Here assume that input laser power is 0 dBm)

    """

    if not np.iscomplex(dcbias):
        dcbias = dcbias + 1j*dcbias
    if not np.iscomplex(gfactr):
        gfactr = gfactr + 1j*gfactr
    if not np.iscomplex(cfactr):
        cfactr = cfactr + 1j*cfactr
    volt = rfsig.real + dcbias.real + 1j * (rfsig.imag + dcbias.imag)
    # Use the minus sign (-) to modulate lower level RF signal to corresponding Low-level optical field, if V_bias = Vpi
    e_i = -(np.exp(1j * np.pi * volt.real * (1 + cfactr.real) / 2) +
            gfactr.real * np.exp(-1j * np.pi * volt.real * (1 - cfactr.real) / 2)) / (1 + gfactr.real)
    e_q = -(np.exp(1j * np.pi * volt.imag * (1 + cfactr.imag) / 2) +
            gfactr.imag * np.exp(-1j * np.pi * volt.imag * (1 - cfactr.imag) / 2)) / (1 + gfactr.imag)
    e_out = np.exp(1j * np.pi / 4) * (e_i * np.exp(-1j * np.pi * dcbias_out/2 ) +
                                      gfactr_out * e_q * np.exp(1j * np.pi * dcbias_out / 2)) / (1 + gfactr_out)
    return e_out

def er_to_g(ext_rat):
    """

    Parameters
    ----------
    ext_rat:

    Returns
    -------

    """
    g = (10**(ext_rat/20)-1)/(10**(ext_rat/20)+1)
    return g

def sim_DAC_response(sig, fs, enob=5, clip_rat=1, quant_bits=0, **dac_params):
    """
    Function to simulate DAC response, including quantization noise (ENOB) and frequency response.
    
    Parameters
    ----------
    sig:  array_like
        Input signal 
    fs: float
        Sampling frequency of the signal
    enob: float, optional
        Effective number of bits of the DAC (i.e. 6 bits.) modelled as AWGN. If enob=0 only quantize. 
        If both enob and quant_bits are given, quantize first and then add enob noise.
    clip_rat: float, optional
        Ratio of signal left after clipping. (i.e. clip_rat=0.8 means 20% of the signal is clipped) (default 1: no clipping)
    quant_bits: float, optional
        Number of bits in the quantizer, only applied if not =0. (Default: don't qpply quantization)
    dac_params: dict, optional
        Parameters for the DAC response check apply_DAC_filter for the keyword parameters. If this is 
        empty than do not apply the DAC response
    
    Returns
    -------
    filter_sig:  array_like
        Quantized, clipped and filtered output signal
    """
    if np.isclose(clip_rat, 1):
        sig_clip = sig
    else:
        sig_res = rescale_signal(sig, 1/clip_rat)
        sig_clip = clipper(sig_res, 1)
    if not np.isclose(quant_bits, 0):
        sig_clip = quantize_signal_New(sig_clip, nbits=quant_bits, rescale_in=True, rescale_out=True)
    if not np.isclose(enob, 0):
        sig_clip = apply_enob_as_awgn(sig_clip, enob)
    if dac_params:
        filter_sig = apply_DAC_filter(sig_clip, fs, **dac_params)
    else:
        filter_sig = sig_clip
    return filter_sig

def apply_DAC_filter(sig, fs, cutoff=18e9, fn=None, ch=1):
    """
    Apply the frequency response filter of the DAC. This function
    uses either a 2nd order Bessel filter or a measured frequency response
    loaded from a file.

    Parameters
    ----------
    sig : array_like
        signal to be filtered. Can be real or complex
    fs : float
        sampling rate of the signal
    cutoff : float, optional
        Cutoff frequency used by only by Bessel filter
    fn : string, optional
        filename of a experimentally measured response, if None use a Bessel
        filter approximation
    ch : int, optional
        channel number of the measured response to use
    Returns
    -------
    filter_sig : array_like
        filtered signal
    """
    # filtering was split into real and imaginary before but that should not be necessary
    if fn is None:
        filter_sig = filter_signal(sig, fs, cutoff, ftype="bessel", order=2)
    else:
        H_dac = load_dac_response(fn, fs, sig.shape[-1], ch=ch).astype(sig) # should check if response is real
        sigf = fft.fft(sig)
        filter_sig = fft.ifft(sigf * H_dac)
    return filter_sig

def apply_enob_as_awgn(sig, enob, verbose=False):
    """
    Add noise from limited ENOB as modelled as AWGN to signal.
    
    Parameters
    ----------
    sig : array_like
        input signal
    enob : float
        Effective Number of Bits of the ADC or DAC
    verbose : bool, optional
        Wether to return additional information
    Returns
    -------
    if verbose is True:
        sig_enob_noise, snr_enob
    else:
        sig_enob_noise
        
    sig_enob_noise: array_like
        signal with added noise
    snr_enob: float
        SNR corresponding to the ENOB in dB
    """
    powsig_mean = np.mean(abs(sig)**2) 
    if np.iscomplexobj(sig):
        x_max = np.maximum(abs(sig.real).max(), abs(sig.imag).max())    # maximum amplitude in real or imag part
    else:
        x_max = abs(sig).max()           # maximum amplitude of the signal
    delta = x_max / 2**(enob-1)
    pownoise_mean = delta ** 2 / 12
    sig_enob_noise = add_awgn(sig, np.sqrt(2*pownoise_mean))  # add two-time noise power to complex signal
    snr_enob = 10*np.log10(powsig_mean/2/pownoise_mean)  # Use half of the signal power to calculate snr
    if verbose:
        return sig_enob_noise, snr_enob
    else:
        return sig_enob_noise

def load_dac_response(fn, fs, N, ch=1):
    """
    Load the measured dac response and adjust it to target sampling frequency.

    Parameters
    ---------- 
    fn : string
        filename of the resposne to be loaded
    fs: float
        sampling rate
    N : int
        length of the output vector
    ch: int, optional
        Which of the DAC channels to load the response for
    
    Returns
    -------
    dacf_interp : array_like
        frequency response of the DAC for channel ch with vector length N
    """
    npzfile = np.load(fn)
    dac_f = npzfile['dac_res_ch%d' % ch]
    # Copy spectrum to the negative frequency side
    dacf_complex = np.atleast_2d(dac_f[:, 1] * np.exp(1j * dac_f[:, 2]))
    dacf = np.concatenate((np.fliplr(np.conj(dacf_complex[:, 1:])), dacf_complex), axis=1)
    dac_freq = np.concatenate((np.fliplr(-np.atleast_2d(dac_f[1:, 0])), np.atleast_2d(dac_f[:, 0])), axis=1)
    freq_sig_fft = fft.fftfreq(N)*fs
    # Interpolate the dac response, do zero-padding if fs/2 > 32 GHz
    polyfit = interpolate.interp1d(dac_freq.flatten(), dacf.flatten(), kind='linear', bounds_error=False, fill_value=dac_f[320, 1])
    dacf_interp = polyfit(freq_sig_fft)
    dacf_interp = np.atleast_2d(dacf_interp)
    return dacf_interp

def sim_tx_response(sig, fs, enob=6, tgt_v=1, clip_rat=1, quant_bits=0, dac_params={"cutoff":18e9, "fn": None, "ch":None}, **mod_prms):
    """
    Simulate a realistic transmitter possibly including quantization, noise due to limited ENOB, 
    and DAC frequency response

    Parameters
    ----------
    sig: array_like
        Input signal used for transmission
    fs: float
        Sampling frequency of signal
    enob: float, optional
        efficient number of bits for DAC. If enob=0 only use quantizer. Unit: bits
    tgt_v : float, optional
        target Voltage in fraction of Vpi
    clip_rat: float, optional
        Ratio of signal left after clipping. (i.e. clip_rat=0.8 means 20% of the signal is clipped) (default 1: no clipping)
    quant_bits: float, optional
        Number of bits in the quantizer, only applied if not =0. (Default: don't qpply quantization)    
    dac_params: dict, optional
        parameters to pass to the DAC filter
    mod_prms: dict, optional
        parameters to pass to the modulator (see modulator response for details)
    
    Returns
    -------
    e_out: array_like
        Signal with TX impairments
    """
    # Apply signal to DAC model
    sig_dac_out = sim_DAC_response(sig, fs, enob,  clip_rat=clip_rat, quant_bits=quant_bits, **dac_params)
    # Amplify the signal to target voltage(V)
    sig_amp = ideal_amplifier_response(sig_dac_out, tgt_v)
    e_out = modulator_response(sig_amp, **mod_prms)
    return e_out

def ideal_amplifier_response(sig, out_volt):
    """
    Simulate a ideal amplifier, which just scale RF signal to out_volt.
    Parameters
    ----------
    sig
    out_volt

    Returns
    -------

    """
    current_volt = max(abs(sig.real).max(), abs(sig.imag).max())
    return sig / current_volt * out_volt

def add_dispersion(sig, fs, D, L, wl0=1550e-9):
    """
    Add dispersion to signal.

    Parameters
    ----------
    sig : array_like
        input signal
    fs : flaot
        sampling frequency of the signal (in SI units)
    D : float
        Dispersion factor in s/m/m
    L : float
        Length of the dispersion in m
    wl0 : float,optional
        center wavelength of the signal

    Returns
    -------
    sig_out : array_like
        dispersed signal
    """
    C = 2.99792458e8
    N = sig.shape[-1]
    omega = fft.fftfreq(N, 1/fs)*np.pi*2
    beta2 = D * wl0**2 / (C*np.pi*2)
    H = np.exp(-0.5j * omega**2 * beta2 * L).astype(sig.dtype)
    sff = fft.fft(fft.ifftshift(sig, axes=-1), axis=-1)
    sig_out = fft.fftshift(fft.ifft(sff*H))
    return sig_out
<|MERGE_RESOLUTION|>--- conflicted
+++ resolved
@@ -93,16 +93,11 @@
     h2 = np.array([np.exp(-1.j*omega*t_dgd/2),  np.exp(1.j*omega*t_dgd/2)])
     Sn = Sff*h2
     Sf2 = rotate_field(Sn, -theta)
-<<<<<<< HEAD
-    SS = np.fft.fftshift(np.fft.ifft(np.fft.ifftshift(Sf2, axes=1), axis=1), axes=1)
-    return SS.astype(field.dtype)
-=======
     SS = fft.fftshift(fft.ifft(fft.ifftshift(Sf2, axes=1), axis=1), axes=1)
     try:
         return field.recreate_from_np_array(SS.astype(field.dtype))
     except:
         return SS.astype(field.dtype)
->>>>>>> c8ae049d
 
 def apply_PMD_to_field(field, theta, t_dgd, fs):
     """
