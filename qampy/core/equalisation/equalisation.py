--- conflicted
+++ resolved
@@ -328,7 +328,15 @@
                 wxy[pol] = np.roll(wxy[0],pol,axis=0)
     else:
         wxy = np.asarray(wxy)
-        Ntaps = wxy[0].shape[1]
+        if pols > 1:
+            Ntaps = wxy[0].shape[1]
+        else:
+            try:
+                wxy = wxy.flatten()
+                Ntaps = len(wxy)
+                wxy = np.asarray([wxy.copy(),])
+            except:
+                Ntaps = len(wxy[0])
     if TrSyms is None:
         TrSyms = int(L//os//Ntaps-1)*int(Ntaps)
     err = np.zeros((pols, Niter * TrSyms ), dtype=np.complex128)
@@ -464,15 +472,11 @@
         if (l < 1) and avoid_cma_sing:
             wxy[l+1] = orthogonalizetaps(wxy[l])
 
-<<<<<<< HEAD
-    return wxy, err
-=======
     if apply:
         Eest = apply_filter(E, os, wxy)
         return Eest, wxy, err
     else:
         return wxy, err
->>>>>>> fac94421
 
 def CDcomp(E, fs, N, L, D, wl):
     """
