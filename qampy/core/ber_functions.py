--- conflicted
+++ resolved
@@ -68,11 +68,7 @@
     else:
         return idx
 
-<<<<<<< HEAD
-def find_sequence_offset_complex(data_tx, data_rx, show_cc=False):
-=======
 def find_sequence_offset_complex(x, y):
->>>>>>> 83ef3c68
     """
     Find the offset of one sequence in the other even if both sequences are complex.
 
@@ -103,15 +99,7 @@
             ii = i
             ix = idx
             acm = act
-<<<<<<< HEAD
-    if show_cc:
-        return ix, data_tx*1.j**ii, ii, acm
-    else:
-        return ix, data_tx*1.j**ii, ii
-=======
     return ix, y * 1.j ** ii, ii, acm
->>>>>>> 83ef3c68
-
 
 def sync_and_adjust(data_tx, data_rx, adjust="tx"):
     """
