--- conflicted
+++ resolved
@@ -2,13 +2,8 @@
 import numpy as np
 from qampy.helpers import cabssquared
 from qampy.theory import  cal_symbols_qam, cal_scaling_factor_qam
-<<<<<<< HEAD
-from .equalisation.cython_equalisation import make_decision as _decision_pyx
-from .dsp_cython import soft_l_value_demapper
-=======
 from qampy.core.equalisation.cython_equalisation import make_decision as _decision_pyx
 from qampy.core.dsp_cython import soft_l_value_demapper
->>>>>>> 796dc8cb
 
 try:
     import arrayfire as af
