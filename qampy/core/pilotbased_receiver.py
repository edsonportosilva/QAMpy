# -*- coding: utf-8 -*-
#  This file is part of QAMpy.
#
#  QAMpy is free software: you can redistribute it and/or modify
#  it under the terms of the GNU General Public License as published by
#  the Free Software Foundation, either version 3 of the License, or
#  (at your option) any later version.
#
#  Foobar is distributed in the hope that it will be useful,
#  but WITHOUT ANY WARRANTY; without even the implied warranty of
#  MERCHANTABILITY or FITNESS FOR A PARTICULAR PURPOSE.  See the
#  GNU General Public License for more details.
#
#  You should have received a copy of the GNU General Public License
#  along with QAMpy.  If not, see <http://www.gnu.org/licenses/>.
#
# Copyright 2018 Jochen Schröder, Mikael Mazur


import warnings
import numpy as np
from scipy.interpolate import interp1d
from qampy.core import equalisation
from qampy.core import phaserecovery, filter
from qampy.core import ber_functions


def pilot_based_foe(rec_symbs, pilot_symbs):
    """
    Frequency offset estimation for pilot-based DSP. Uses a transmitted pilot
    sequence to find the frequency offset from the corresponding aligned symbols.
    
    Gives higher accuracy than blind power of 4 based FFT for noisy signals. 
    Calculates the phase variations between the batches and does a linear fit
    to find the corresponding frequency offset. 
    
    Input:
        rec_symbs:  Complex symbols after initial Rx DSP
        pilot_symbs: Complex pilot symbols transmitted
        
    
    Output:
        foe:    Estimated FO in terms of complex phase. Average over all modes
        foePerMode: FO estimate for each mode
        condNum:   Condition number of linear fit. Gives accuracy of estimation
    
    """

    rec_symbs = np.atleast_2d(rec_symbs)
    pilot_symbs = np.atleast_2d(pilot_symbs)
    npols = rec_symbs.shape[0]

    condNum = np.zeros([npols,1])
    foePerMode = np.zeros([npols,1])

    # Search over all polarization
    for l in range(npols):
        phaseEvolution = np.unwrap(np.angle(pilot_symbs[l,:].conj()*rec_symbs[l,:]))

        # fit a first order polynomial to the unwrapped phase evolution
        freqFit = np.polyfit(np.arange(0,len(phaseEvolution)),phaseEvolution,1)

        foePerMode[l,0] = freqFit[0]/(2*np.pi)
        condNum[l,0] = freqFit[1]

    # Average over all modes used
    foe = np.mean(foePerMode)
    
    return foe, foePerMode, condNum

def pilot_based_cpe2(rec_symbs, pilot_symbs,  num_average = 1, use_pilot_ratio = 1):
    """
    Carrier phase recovery using periodically inserted symbols.

    Performs a linear interpolation with averaging over n symbols to estimate
    the phase drift from laser phase noise to compensate for this.

    Input:
        rec_symbs: Received symbols in block (first of each block is the pilot)
        pilot_symbs: Corresponding pilot symbols.
            Index N is the first symbol in transmitted block N.
        pilot_ins_ratio: Length of each block. Ex. 16 -> 1 pilot symbol followed
            by 15 data symbols
        num_average: Number of pilot symbols to average over to avoid noise.
        use_pilot_ratio: Use ever n pilots. Can be used to sweep required rate.
        max_num_blocks: Maximum number of blocks to process
        remove_phase_pilots: Remove phase pilots after CPE. Default: True

    Output:
        data_symbs: Complex symbols after pilot-aided CPE. Pilot symbols removed
        phase_trace: Resulting phase trace of the CPE
    """

    #rec_symbs = np.atleast_2d(rec_symbs)
    #pilot_symbs = np.atleast_2d(pilot_symbs)
    pilots_symbs = rec_symbs.extract_pilots()
    npols = rec_symbs.shape[0]

    # Extract the pilot symbols
    #numBlocks = np.floor(np.shape(rec_symbs)[1]/pilot_ins_ratio)
    # If selected, only process a limited number of blocks.
    #if (max_num_blocks is not None) and numBlocks > max_num_blocks:
    #    numBlocks = max_num_blocks

    # Make sure that a given number of pilots can be used
    if (numBlocks % use_pilot_ratio):
        numBlocks -= (numBlocks % use_pilot_ratio)

    # Adapt for number of blocks
    #rec_pilots = rec_symbs[:,::int(pilot_ins_ratio)]
    #rec_pilots = rec_pilots[:,:int(numBlocks)]
    #rec_symbs = rec_symbs[:,:int(pilot_ins_ratio*numBlocks)]

    # Check that the number of blocks are equal and is valid
    numRefPilots = np.shape(pilot_symbs)[1]
    if numBlocks > numRefPilots:
        numBlocks = numRefPilots
        rec_symbs = rec_symbs[:,:int(numBlocks*pilot_ins_ratio)]
        rec_pilots = rec_pilots[:,:int(numBlocks)]
    elif numRefPilots > numBlocks:
        pilot_symbs = pilot_symbs[:,:int(numBlocks)]

    # Remove every X pilot symbol if selected
    if use_pilot_ratio >= pilot_symbs.shape[1]:
        raise ValueError("Can not use every %d pilots since only %d pilot symbols are present"%(use_pilot_ratio,pilot_symbs.shape[1]))
    rec_pilots = rec_pilots[:,::int(use_pilot_ratio)]
    pilot_symbs = pilot_symbs[:,::int(use_pilot_ratio)]

    # Check for a out of bounch error
    if pilot_symbs.shape[1] <= num_average:
        raise ValueError("Inpropper pilot symbol configuration. Larger averaging block size than total number of pilot symbols")

    # Should be an odd number to keey symmetry in averaging
    if not(num_average % 2):
        num_average += 1

    # Allocate output memory and process modes
    data_symbs = np.zeros([npols,np.shape(rec_symbs)[1]], dtype = complex)
    phase_trace = np.zeros([npols,np.shape(rec_symbs)[1]])
    res_phase = pilot_symbs.conjugate()*rec_pilots
    pilot_phase_base = np.unwrap(np.angle(res_phase), axis=-1)
    pilot_phase_average = filter.moving_average(pilot_phase_base,num_average)
    pp1 = pilot_phase_base[:, :int((num_average-1)/2)]
    pp2 = pilot_phase_average[:]
    t = pilot_phase_base[:,:int((num_average-1)/2)]
    t2 = pp2[:, -1].reshape(2,1)
    pp3 = np.ones(t.shape)*t2
    pilot_phase = np.hstack([pp1, pp2, pp3])
    pilot_pos = np.arange(0,pilot_phase.shape[-1]*pilot_ins_ratio*use_pilot_ratio, pilot_ins_ratio*use_pilot_ratio)
    pilot_pos_new = np.arange(0,pilot_phase.shape[-1]*pilot_ins_ratio*use_pilot_ratio)

    for l in range(npols):
        phase_trace[l,:] = np.interp(pilot_pos_new, pilot_pos, pilot_phaseN[l])
    data_symbs = rec_symbs*np.exp(-1j*phase_trace)

    # Remove the phase pilots after compensation. This is an option since they can be used for SNR estimation e.g.
    if remove_phase_pilots:
        pilot_pos = np.arange(0,np.shape(data_symbs)[1],pilot_ins_ratio)
        data_symbs = np.delete(data_symbs,pilot_pos, axis = 1)

    return data_symbs, phase_trace
def pilot_based_cpe(rec_symbs, pilot_symbs, pilot_ins_ratio, num_average = 1, use_pilot_ratio = 1, max_num_blocks = None, remove_phase_pilots = True):
    """
    Carrier phase recovery using periodically inserted symbols.

    Performs a linear interpolation with averaging over n symbols to estimate
    the phase drift from laser phase noise to compensate for this.

    Input:
        rec_symbs: Received symbols in block (first of each block is the pilot)
        pilot_symbs: Corresponding pilot symbols.
            Index N is the first symbol in transmitted block N.
        pilot_ins_ratio: Length of each block. Ex. 16 -> 1 pilot symbol followed
            by 15 data symbols
        num_average: Number of pilot symbols to average over to avoid noise.
        use_pilot_ratio: Use ever n pilots. Can be used to sweep required rate.
        max_num_blocks: Maximum number of blocks to process
        remove_phase_pilots: Remove phase pilots after CPE. Default: True

    Output:
        data_symbs: Complex symbols after pilot-aided CPE. Pilot symbols removed
        phase_trace: Resulting phase trace of the CPE
    """

    rec_symbs = np.atleast_2d(rec_symbs)
    pilot_symbs = np.atleast_2d(pilot_symbs)
    npols = rec_symbs.shape[0]

    # Extract the pilot symbols
    numBlocks = np.floor(np.shape(rec_symbs)[1]/pilot_ins_ratio)
    # If selected, only process a limited number of blocks.
    if (max_num_blocks is not None) and numBlocks > max_num_blocks:
        numBlocks = max_num_blocks

    # Make sure that a given number of pilots can be used
    if (numBlocks % use_pilot_ratio):
        numBlocks -= (numBlocks % use_pilot_ratio)

    # Adapt for number of blocks
    rec_pilots = rec_symbs[:,::int(pilot_ins_ratio)]
    rec_pilots = rec_pilots[:,:int(numBlocks)]
    rec_symbs = rec_symbs[:,:int(pilot_ins_ratio*numBlocks)]

    # Check that the number of blocks are equal and is valid
    numRefPilots = np.shape(pilot_symbs)[1]
    if numBlocks > numRefPilots:
        numBlocks = numRefPilots
        rec_symbs = rec_symbs[:,:int(numBlocks*pilot_ins_ratio)]
        rec_pilots = rec_pilots[:,:int(numBlocks)]
    elif numRefPilots > numBlocks:
        pilot_symbs = pilot_symbs[:,:int(numBlocks)]

    # Remove every X pilot symbol if selected
    if use_pilot_ratio >= pilot_symbs.shape[1]:
        raise ValueError("Can not use every %d pilots since only %d pilot symbols are present"%(use_pilot_ratio,pilot_symbs.shape[1]))
    rec_pilots = rec_pilots[:,::int(use_pilot_ratio)]
    pilot_symbs = pilot_symbs[:,::int(use_pilot_ratio)]

    # Check for a out of bounch error
    if pilot_symbs.shape[1] <= num_average:
        raise ValueError("Inpropper pilot symbol configuration. Larger averaging block size than total number of pilot symbols")

    # Should be an odd number to keey symmetry in averaging
    if not(num_average % 2):
        num_average += 1

    # Allocate output memory and process modes
    data_symbs = np.zeros([npols,np.shape(rec_symbs)[1]], dtype = complex)
    phase_trace = np.zeros([npols,np.shape(rec_symbs)[1]])
    res_phase = pilot_symbs.conjugate()*rec_pilots
    pilot_phase_base = np.unwrap(np.angle(res_phase), axis=-1)
    pilot_phase_average = filter.moving_average(pilot_phase_base,num_average)
    pp1 = pilot_phase_base[:, :int((num_average-1)/2)]
    pp2 = pilot_phase_average[:]
    t = pilot_phase_base[:,:int((num_average-1)/2)]
    t2 = pp2[:, -1].reshape(2,1)
    pp3 = np.ones(t.shape)*t2
    pilot_phase = np.hstack([pp1, pp2, pp3])
    pilot_pos = np.arange(0,pilot_phase.shape[-1]*pilot_ins_ratio*use_pilot_ratio, pilot_ins_ratio*use_pilot_ratio)
    pilot_pos_new = np.arange(0,pilot_phase.shape[-1]*pilot_ins_ratio*use_pilot_ratio)

    for l in range(npols):
        phase_trace[l,:] = np.interp(pilot_pos_new, pilot_pos, pilot_phase[l])
    data_symbs = rec_symbs*np.exp(-1j*phase_trace)

    # Remove the phase pilots after compensation. This is an option since they can be used for SNR estimation e.g.
    if remove_phase_pilots:
        pilot_pos = np.arange(0,np.shape(data_symbs)[1],pilot_ins_ratio)
        data_symbs = np.delete(data_symbs,pilot_pos, axis = 1)

    return data_symbs, phase_trace

def pilot_based_cpe_new(signal, pilot_symbs,  pilot_idx, frame_len, seq_len=None, num_average=1, use_pilot_ratio=1,
                        max_num_blocks=None, nframes=1):
    """
    Carrier phase recovery using periodically inserted symbols.
    
    Performs a linear interpolation with averaging over n symbols to estimate
    the phase drift from laser phase noise to compensate for this.
    
    Parameters
    ----------
    signal : array_like
        input signal containing pilots
    pilot_symbs : array_like
        the transmitter pilot symbols
    pilot_idx : array_like
        the position indices of the pilots in the signal
    frame_len : int
        length of a frame
    seq_len : int (optional)
        length of the pilot sequence, if None (default) do not use the pilot sequence for CPE,
        else use pilot sequence for CPE as well
    num_average : int (optional)
        length of the moving average filter
    use_pilot_ratio : int (optional)
        use only every nth pilot symbol
    max_num_blocks : int (optional)
        maximum number of phase pilot blocks, if None use maximum number of blocks that fit into data
    nframes : int (optional)
        number of frames to do phase recovery on

    Returns
    -------
    data_symbs : array_like
        compensated output signal, truncated to nframes*frame_len or max_num_blocks*block_length
    phase_trace : array_like
        trace of the phase
    """
    assert num_average > 1, "need to take average over at least 3"
    # Should be an odd number to keey symmetry in averaging
    if not(num_average % 2):
        num_average += 1
        warnings.warn("Number of averages should be odd, adding one average, num_average={}".format(num_average))
    signal = np.atleast_2d(signal)
    pilot_symbs = np.atleast_2d(pilot_symbs)
    # select idx based on insertion ratio and pilot sequence
    pilot_idx_new = pilot_idx[:max_num_blocks:use_pilot_ratio]
    nlen = min(frame_len*nframes, signal.shape[-1])
    frl = np.arange(nframes)*frame_len
    pilot_idx2 = np.broadcast_to(pilot_idx_new, (nframes, pilot_idx_new.shape[-1]))
    pilot_idx_full = np.ravel(pilot_idx2 + frl[:, None])
    ilim = pilot_idx_full < nlen
    pilot_idx_full = pilot_idx_full[ilim]
    rec_pilots = signal[:, pilot_idx_full]
    pilot_symbs = np.tile(pilot_symbs[:, ::use_pilot_ratio], nframes)[:, :rec_pilots.shape[-1]]
    assert rec_pilots.shape == pilot_symbs.shape, "Inproper pilot configuration, the number of"\
            +" received pilots differs from reference ones"
    # Check for a out of bounch error
    assert pilot_symbs.shape[-1] >= num_average, "Inpropper pilot symbol configuration. Larger averaging block size than total number of pilot symbols"
    res_phase = np.unwrap(np.angle(pilot_symbs.conjugate()*rec_pilots), axis=-1)
    res_phase_avg = filter.moving_average(res_phase, num_average)
    i_filt_adj = int((num_average-1)/2)
    idx_avg = pilot_idx_full[i_filt_adj:-i_filt_adj]
    assert idx_avg.shape[-1] == res_phase_avg.shape[-1], "averaged phase and new indices are not the same shape"
    nmodes = pilot_symbs.shape[0]
    phase_trace = np.zeros((nmodes, nlen), dtype=pilot_symbs.dtype)
    idxnew = np.arange(0, nlen)
    for i in range(nmodes):
        phase_trace[i] = np.interp(idxnew, idx_avg, res_phase_avg[i])
    sig_out = signal[:, :nlen]*np.exp(-1j*phase_trace)
    return sig_out[:, :nframes*frame_len], phase_trace[:, :nframes*frame_len]
    
def frame_sync(rx_signal, ref_symbs, os, frame_len=2 ** 16, M_pilot=4,
               mu=1e-3, Ntaps=17, **eqargs):
    # TODO fix for syncing correctly
    """
    Locate the pilot sequence frame
    
    Uses a CMA-based search scheme to located the initiial pilot sequence in
    the long data frame. 

    Parameters
    ----------
    rx_signal: array_like
        Received Rx signal
    ref_symbs: array_like
        Pilot sequence
    os: int
        Oversampling factor
    frame_len: int
        Total frame length including pilots and payload
    M_pilot: int, optional
        QAM-order for pilot symbols
    mu: float, optional
        CMA step size
    Ntaps: int, optional
        number of taps to use in the equaliser
    **eqargs:
        arguments to be passed to equaliser

        
    Returns
    -------
    shift_factor: array_like
        location of frame start index per polarization
    foe_corse:  array_like
        corse frequency offset
    mode_sync_order: array_like
        Synced descrambled reference pattern order
    """
    FRAME_SYNC_THRS = 120 # this is somewhat arbitrary but seems to work well
    rx_signal = np.atleast_2d(rx_signal)
    ref_symbs = np.atleast_2d(ref_symbs)
    pilot_seq_len = ref_symbs.shape[-1]
    nmodes = rx_signal.shape[0]
    assert rx_signal.shape[-1] >= (frame_len + 2*pilot_seq_len)*os, "Signal must be at least as long as frame"
    
    mode_sync_order = np.zeros(nmodes, dtype=int)
    not_found_modes = np.arange(0, nmodes)
    search_overlap = 2 # fraction of pilot_sequence to overlap
    search_window = pilot_seq_len * os
    step = search_window // search_overlap
    # we only need to search the length of one frame*os plus some buffer
    num_steps = (frame_len*os)//step - search_overlap + 1
    # Now search for every mode independent
    shift_factor = np.zeros(nmodes, dtype=int)
    # Search based on equalizer error. Avoid one pilot_seq_len part in the beginning and
    # end to ensure that sufficient symbols can be used for the search
    sub_vars = np.ones((nmodes, num_steps)) * 1e2
    wxys = np.zeros((num_steps, nmodes, nmodes, Ntaps), dtype=complex)
    for i in np.arange(search_overlap, num_steps): # we avoid one step at the beginning
        tmp = rx_signal[:, i*step:i*step+search_window]
        wxy, err_out = equalisation.equalise_signal(tmp, os, mu, M_pilot, Ntaps=Ntaps, **eqargs)
        wxys[i] = wxy
        sub_vars[:,i] = np.var(err_out, axis=-1)
    # Lowest variance of the CMA error for each pol
    min_range = np.argmin(sub_vars, axis=-1)
    wxy = wxys[min_range]
    for l in range(nmodes):
        idx_min = min_range[l]
        # Extract a longer sequence to ensure that the complete pilot sequence is found
        longSeq = rx_signal[:, (idx_min)*step-search_window: (idx_min )*step+search_window]
        # Apply filter taps to the long sequence and remove coarse FO
        wx1 = wxy[l]
        symbs_out = equalisation.apply_filter(longSeq,os,wx1)
        foe_corse = phaserecovery.find_freq_offset(symbs_out)
        symbs_out = phaserecovery.comp_freq_offset(symbs_out, foe_corse)
        # Check for pi/2 ambiguties and verify all
        max_phase_rot = np.zeros(nmodes, dtype=np.float64)
        found_delay = np.zeros(nmodes, dtype=np.int)
        for ref_pol in not_found_modes:
            ix, dat, ii, ac = ber_functions.find_sequence_offset_complex(ref_symbs[ref_pol], symbs_out[l])
            found_delay[ref_pol] = -ix
            max_phase_rot[ref_pol] = ac
        # Check for which mode found and extract the reference delay
        max_sync_pol = np.argmax(max_phase_rot)
        if max_phase_rot[max_sync_pol] < FRAME_SYNC_THRS: #
            warnings.warn("Very low autocorrelation, likely the frame-sync failed")
        mode_sync_order[l] = max_sync_pol
        symb_delay = found_delay[max_sync_pol]
        # Remove the found reference mode
        not_found_modes = not_found_modes[not_found_modes != max_sync_pol]
        # New starting sample
        shift_factor[l] = (idx_min)*step + os*symb_delay - search_window
    # Important: the shift factors are arranged in the order of the signal modes, but
    # the mode_sync_order specifies how the signal modes need to be rearranged to match the pilots
    # therefore shift factors also need to be "mode_aligned"
    return shift_factor, foe_corse, mode_sync_order, wx1

def correct_shifts(shift_factors, ntaps, os):
    # TODO fix for syncing correctly
    # taps cause offset on shift factors
    shift_factors = np.asarray(shift_factors)
    if not((ntaps[1]-ntaps[0])%os  ==  0):
        raise ValueError("Taps for search and convergence impropper configured")
    tap_cor = int((ntaps[1]-ntaps[0])/2)
    shift_factors -= tap_cor
    return shift_factors

def shift_signal(sig, shift_factors):
    # TODO fix for syncing correctly
    k = len(shift_factors)
    if k > 1:
        for i in range(k):
            sig[i] = np.roll(sig[i], -shift_factors[i])
    else:
        sig = np.roll(sig, shift_factors, axis=-1)
    return sig


def equalize_pilot_sequence(rx_signal, ref_symbs, shift_fctrs, os, foe_comp=False, mu=(1e-4, 1e-4), M_pilot=4, Ntaps=45, Niter=30,
                            adaptive_stepsize=True, methods=('cma', 'cma')):
    # TODO fix for syncing correctly
    """
    
    """
    # Inital settings
    rx_signal = np.atleast_2d(rx_signal)
    ref_symbs = np.atleast_2d(ref_symbs)
    npols = rx_signal.shape[0]    
    pilot_seq_len = ref_symbs.shape[-1]
    if np.unique(shift_fctrs).shape[0] > 1:
        syms_out = []
        
        for i in range(npols):
            rx_sig_mode = rx_signal[:, shift_fctrs[i] : shift_fctrs[i] + pilot_seq_len * os + Ntaps - 1]
            
            syms_out_tmp, wx, err = equalisation.equalise_signal(rx_sig_mode, os, mu[0], M_pilot,
                                                 Ntaps=Ntaps,
                                                 Niter=Niter, method=methods[0],
                                                 adaptive_stepsize=adaptive_stepsize,
                                                 apply=True,selected_modes=[i])
<<<<<<< HEAD
            syms_out.append(syms_out)
=======
            syms_out.append(syms_out_tmp)
>>>>>>> 783d5c1b

    else:
        rx_sig_mode = rx_signal[:, shift_fctrs[0] : shift_fctrs[0] + pilot_seq_len * os + Ntaps - 1]
        syms_out, wx, err = equalisation.equalise_signal(rx_sig_mode, os, mu[0], M_pilot,
                                     Ntaps=Ntaps,
                                     Niter=Niter, method=methods[0],
                                     adaptive_stepsize=adaptive_stepsize,
                                     apply=True)
        
    # Run FOE and shift spectrum
    if foe_comp:
        foe, foePerMode, cond = pilot_based_foe(syms_out, ref_symbs)
        rx_signal = phaserecovery.comp_freq_offset(rx_signal, np.ones(foePerMode.shape)*foe, os=os)
    else:
        foePerMode = np.zeros([npols,1])
        
    if np.unique(shift_fctrs).shape[0] > 1:
        out_taps = []
        for i in range(npols):
            rx_sig_mode = rx_signal[:, shift_fctrs[i] : shift_fctrs[i] + pilot_seq_len * os + Ntaps - 1]
            tmp_taps, err = equalisation.dual_mode_equalisation(rx_sig_mode, os, mu, 4, Ntaps=Ntaps, Niter=(Niter, Niter),
                                                        methods=methods, adaptive_stepsize=(adaptive_stepsize, adaptive_stepsize), selected_modes=[i], symbols=ref_symbs, apply=False)
            out_taps.append(tmp_taps)
    else:
        rx_sig_mode = rx_signal[:, shift_fctrs[0] : shift_fctrs[0] + pilot_seq_len * os + Ntaps - 1]
        out_taps, err = equalisation.dual_mode_equalisation(rx_sig_mode, os, mu, 4, Ntaps=Ntaps, Niter=(Niter, Niter),
                                                            methods=methods, adaptive_stepsize=(adaptive_stepsize, adaptive_stepsize),symbols=ref_symbs, apply=False)
    return out_taps, foePerMode
<|MERGE_RESOLUTION|>--- conflicted
+++ resolved
@@ -461,11 +461,7 @@
                                                  Niter=Niter, method=methods[0],
                                                  adaptive_stepsize=adaptive_stepsize,
                                                  apply=True,selected_modes=[i])
-<<<<<<< HEAD
-            syms_out.append(syms_out)
-=======
             syms_out.append(syms_out_tmp)
->>>>>>> 783d5c1b
 
     else:
         rx_sig_mode = rx_signal[:, shift_fctrs[0] : shift_fctrs[0] + pilot_seq_len * os + Ntaps - 1]
