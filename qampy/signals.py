# -*- coding: utf-8 -*-
#  This file is part of QAMpy.
#
#  QAMpy is free software: you can redistribute it and/or modify
#  it under the terms of the GNU General Public License as published by
#  the Free Software Foundation, either version 3 of the License, or
#  (at your option) any later version.
#
#  Foobar is distributed in the hope that it will be useful,
#  but WITHOUT ANY WARRANTY; without even the implied warranty of
#  MERCHANTABILITY or FITNESS FOR A PARTICULAR PURPOSE.  See the
#  GNU General Public License for more details.
#
#  You should have received a copy of the GNU General Public License
#  along with QAMpy.  If not, see <http://www.gnu.org/licenses/>.
#
# Copyright 2018 Jochen Schröder, Mikael Mazur

from __future__ import division
import numpy as np
import abc
import fractions
import warnings

from qampy import helpers
from qampy.core import resample
from qampy import theory, phaserec
from qampy.core import ber_functions, pilotbased_receiver
from qampy.core.prbs import make_prbs_extXOR
from qampy.core.signal_quality import make_decision, generate_bitmapping_mtx,\
    estimate_snr, soft_l_value_demapper_minmax, soft_l_value_demapper, cal_mi
from qampy.core.io import save_signal



class RandomBits(np.ndarray):
    """
    RandomBits(N, nmodes=1, seed=None)

    Returns an 2-D array-object of random bits with shape (nmodes, N)
    Bits are integers 0,1 generated via np.random.randint.

    Parameters
    ----------
        N : int
            length of the bit sequence
        nmodes : int
            number of modes/polarizations
        seed : int, optional
            seed for the numerical number generator

    Attributes:
        __seed : float
            seed to the random number generator
        __rand_state : np.random.RandomState
            object of the random state
    """
    def __new__(cls, N, nmodes=1, seed=None):
        R = np.random.RandomState(seed)
        bitsq = R.randint(0, high=2, size=(nmodes, N)).astype(np.bool)
        obj = bitsq.view(cls)
        obj._rand_state = R
        obj._seed = seed
        return obj

    def __array_finalize__(self, obj):
        if obj is None: return
        self._seed = getattr(obj, "_seed", None)
        self._rand_state = getattr(obj, "_rand_state", None)


class PRBSBits(np.ndarray):
    """
    PRBSBits(N, nmodes=1, seed=[None, None], order=[15, 23])

    Returns an 2-D array-object of random bits with shape (nmodes, N)
    Bits are integers 0,1 generated via a external XOR PRBS shift register

    Parameters
    ----------
        N : int
            length of the bit sequence
        nmodes : int
            number of modes/polarizations
        seed : tuple(int,..), optional
            seeds for the PRBS generator. If the list is shorter than nmodes, than choose random seeds
        order : tuple(int,...), optional
            PRBS patter order, can be one of 7, 15, 23 and 31. One for each mode should be given.
            Otherwise we choose one from 15 and 23 (due to performance reasons)

    Attributes:
        __seed : tuple(int, ...)
            tuple of ints for the PRBS seed, per mode
        __order : tuple(int,...)
            tuple of ints for the PRBS order per mode
    """
    def __new__(cls, N, nmodes=1, seed=[None, None], order=[15, 23]):
        if len(order) < nmodes:
            warnings.warn("PRBSorder is not given for all dimensions, picking random orders and seeds")
            order_n = []
            seed_n = []
            orders = [15, 23]
            for i in range(nmodes):
                try:
                    order_n.append(order[i])
                    seed_n.append(seed[i])
                except IndexError:
                    o = np.random.choice(orders)
                    order_n.append(o)
                    s = np.random.randint(0, 2 ** o)
                    seed_n.append(s)
                order = order_n
                seed = seed_n
        bits = np.empty((nmodes, N), dtype=np.bool)
        for i in range(nmodes):
            bits[i][:] = make_prbs_extXOR(order[i], N, seed[i])
        obj = bits.view(cls)
        obj._order = order
        obj._seed = seed
        return obj

    def __array_finalize__(self, obj):
        if obj is None: return
        self._seed = getattr(obj, "_seed", None)
        self._order = getattr(obj, "_order", None)

class SignalBase(np.ndarray):
    __metaclass__ = abc.ABCMeta
    _inheritbase_ = ["_fs", "_fb", "_M"]
    _inheritattr_ = []  # list of attributes names that should be inherited
    __array_priority__ = 1

    def __reduce__(self):
        pickle_obj = super().__reduce__()
        new_state = pickle_obj[2]
        for att in self._inheritbase_ + self._inheritattr_:
            new_state += (getattr(self, att),)
        return pickle_obj[0], pickle_obj[1], new_state

    def __setstate__(self, state):
        attrs = self._inheritbase_ + self._inheritattr_
        l = len(attrs)
        ls = len(state)-l
        super().__setstate__(state[:-l])
        i = 0
        for att in attrs:
            setattr(self, att, state[ls+i])
            i += 1

    @property
    def M(self):
        return self._M

    @property
    def fb(self):
        return self._fb

    @property
    def fs(self):
        return self._fs

    @property
    def os(self):
        return int(self.fs/self.fb)

    @staticmethod
    def _copy_inherits(objold, objnew):
        for attr in objold._inheritbase_:
            setattr(objnew, attr, getattr(objold, attr))
        for attr in objold._inheritattr_:
            setattr(objnew, attr, getattr(objold, attr))

    def __array_finalize__(self, obj):
        if obj is None: return
        for attr in self._inheritbase_:
            setattr(self, attr, getattr(obj, attr, None))
        for attr in self._inheritattr_:
            setattr(self, attr, getattr(obj, attr, None))
        if hasattr(obj, "_symbols"):
            s = getattr(obj, "_symbols")
            if s is None:
                self._symbols = obj
            else:
                self._symbols = obj._symbols

    def _signal_present(self, signal):
        if signal is None:
            return np.atleast_2d(self)
        else:
            return np.atleast_2d(signal)

    def recreate_from_np_array(self, arr, **kwargs):
        obj = arr.view(self.__class__)
        self._copy_inherits(self, obj)
        if "fb" in kwargs and not "fs" in kwargs:
            kwargs["fs"] = self.os * kwargs['fb']
        for k, v in kwargs.items():
            if "_"+k in self._inheritattr_:
                k = "_" + k
            if "_"+k in self._inheritbase_:
                k = "_" + k
            setattr(obj, k, v)
        return obj

    @classmethod
    def _resample_array(cls, arr, fnew, fold, fb, **kwargs):
        os = fnew / fold
        Nnew = int(np.round(os*arr.shape[1]))
        if np.isclose(os, 1):
            return arr.copy().view(cls)
        if "Ts" in kwargs:
            Ts = kwargs.pop("Ts")
        else:
            Ts = 1/fb
        onew = []
        for i in range(arr.shape[0]):
            onew.append(resample.rrcos_resample(arr[i], fold, fnew, Ts=Ts, **kwargs))
        onew = np.asarray(onew, dtype=arr.dtype).view(cls)
        cls._copy_inherits(arr, onew)
        return onew

    def resample(self, fnew, **kwargs):
        out = self._resample_array(self, fnew, self.fs, self.fb, **kwargs)
        out._symbols = self._symbols.copy()
        out._fs = fnew
        return out

    def _sync_and_adjust(self, tx, rx, synced=False):
        if synced:
            return self._adjust_only(tx, rx)
        tx_out = []
        rx_out = []
        txmodes = tx.shape[0]
        rxmodes = rx.shape[0]
        idxx = list(range(max(txmodes, rxmodes)))
        # TODO: check if it's possible to do this in a faster way. One option: only shift once.
        for j in range(rx.shape[0]):
            acm = -100.
            for i in idxx:
                (t, r), act = ber_functions.sync_and_adjust(tx[i], rx[j])
                if act > acm:
                    itmp = i
                    acm = act
                    t_tmp = t
                    r_tmp = r
            idxx.remove(itmp)
            tx_out.append(t_tmp)
            rx_out.append(r_tmp)
        return np.array(tx_out), np.array(rx_out)

    def _adjust_only(self, tx, rx, which="tx"):
        if tx.shape[0] > rx.shape[0]: # if we only want to adjust we assume that modes are adjusted as well
            tx = tx[:rx.shape[0]]
        if tx.shape == rx.shape:
            return tx, rx
        nm = tx.shape[0]
        if which == "tx":
            if tx.shape[1] > rx.shape[1]:
                method = "truncate"
            else:
                method = "extend"
        elif which == "rx":
            if tx.shape[1] > rx.shape[1]:
                method = "extend"
            else:
                method = "truncate"
        else:
            raise ValueError("which has to be either 'tx' or 'rx'")
        tx_out = []
        rx_out = []
        for i in range(nm):
            t, r = ber_functions.adjust_data_length(tx[i], rx[i], method)
            tx_out.append(t)
            rx_out.append(r)
        return np.array(tx_out), np.array(rx_out)


    def cal_ser(self, signal_rx=None, synced=False, verbose=False):
        """
        Calculate the symbol error rate of the received signal.Currently does not check
        for correct polarization.

        Parameters
        ----------
        signal_rx  : array_like
            Received signal (2D complex array)
        symbols_tx  : array_like, optional
            symbols at the transmitter for comparison against signal.
        bits_tx    : array_like, optional
            bitstream at the transmitter for comparison against signal.
        synced    : bool, optional
            whether signal_tx and symbol_tx are synchronised.
        verbose   : bool, optional
            return the vector of symbol errors
        Note
        ----
        If neither symbols_tx or bits_tx are given use self.symbols_tx

        Returns
        -------
        SER   : array_like
            symbol error rate per dimension
        if verbose is True also return:
        errs  : array_like
            symbol errors
        symbols_tx : array_like
            synchronized transmitted symbols
        """
        signal_rx = self._signal_present(signal_rx)
        nmodes = signal_rx.shape[0]
        symbols_tx, signal_rx = self._sync_and_adjust(self.symbols, signal_rx, synced)
        data_demod = self.make_decision(signal_rx)
        #errs = np.count_nonzero(data_demod - symbols_tx, axis=-1)
        errs = data_demod - symbols_tx
        if verbose:
            return np.count_nonzero(errs, axis=-1) / data_demod.shape[1], errs, symbols_tx
        else:
            return np.count_nonzero(errs, axis=-1) / data_demod.shape[1]

    def cal_ber(self, signal_rx=None, synced=False, verbose=False):
        """
        Calculate the bit-error-rate for the received signal compared to transmitted symbols or bits. Currently does not check
        for correct polarization.

        Parameters
        ----------
        signal_rx    : array_like
            received signal to demodulate and calculate BER of
        bits_tx      : array_like, optional
            transmitted bit sequence to compare against.
        symbols_tx      : array_like, optional
            transmitted bit sequence to compare against.
        synced    : bool, optional
            whether signal_tx and symbol_tx are synchronised.
        verbose   : bool, optional
            return the vector of symbol errors

        Note
        ----
        If neither bits_tx or symbols_tx are given, we use the self.symbols_tx


        Returns
        -------
        ber          :  array_like
            bit-error-rate in linear units per dimension
        if verbose is True also return:
        errs  : array_like
            bit errors
        tx_synced : array_like
            synchronized transmitter bits
        """
        signal_rx = self._signal_present(signal_rx)
        nmodes = signal_rx.shape[0]
        symbols_tx, signal_rx = self._sync_and_adjust(self.symbols, signal_rx, synced)
        bits_demod = self.demodulate(signal_rx)
        tx_synced = self.demodulate(symbols_tx) #currently this is overkill, should instead move according to
        errs = tx_synced ^ bits_demod
        if verbose:
            return np.count_nonzero(errs, axis=-1) / bits_demod.shape[1], errs, tx_synced
        else:
            return np.count_nonzero(errs, axis=-1) / bits_demod.shape[1]

    def cal_evm(self, signal_rx=None, synced=False, blind=False):
        """
        Calculate the Error Vector Magnitude of the input signal either blindly or against a known symbol sequence, after _[1].
        The EVM here is normalised to the average symbol power, not the peak as in some other definitions. Currently does not check
        for correct polarization.

        Parameters
        ----------
        synced
        signal_rx    : array_like
            input signal to measure the EVM offset
        blind : bool, optional
            calculate the blind EVM (make symbol decisions without taking into account symbol errors). For low SNRs this
            will underestimate the real EVM, because detection errors are not counted.
        symbols_tx      : array_like, optional
            known symbol sequence. If this is None self.symbols_tx will be used unless blind is True.

        Returns
        -------
        evm       : array_like
            RMS EVM per dimension

        References
        ----------
        ...[1] Shafik, R. "On the extended relationships among EVM, BER and SNR as performance metrics". In Conference on Electrical and Computer Engineering (p. 408) (2006).
         Retrieved from http://ieeexplore.ieee.org/xpls/abs_all.jsp?arnumber=4178493


        Note
        ----
        The to calculate the EVM in dB from the RMS EVM we need calculate 10 log10(EVM**2). This differs from some defintions
        of EVM, e.g. on wikipedia.
        """
        signal_rx = self._signal_present(signal_rx)
        nmodes = signal_rx.shape[0]
        if blind:
            symbols_tx = self.make_decision(signal_rx) 
        else:
            symbols_tx, signal_rx = self._sync_and_adjust(self.symbols, signal_rx, synced)
        return np.asarray(
            np.sqrt(np.mean(helpers.cabssquared(symbols_tx - signal_rx), axis=-1)))  # /np.mean(abs(self.symbols)**2))

    def est_snr(self, signal_rx=None, synced=False, symbols_tx=None, verbose=False):
        """
        Estimate the SNR of a given input signal, using known symbols.

        Parameters
        ----------
        signal_rx : array_like
            input signal
        symbols_tx : array_like, optional
            known transmitted symbols (default: None means that self.symbols_tx are used)
        synced : bool, optional
            whether the signal and symbols are synchronized already
        verbose : bool, optional
            return estimate noise and signal powers

        Returns
        -------
        snr: array_like
            snr estimate per dimension
        """
        signal_rx = self._signal_present(signal_rx)
        nmodes = signal_rx.shape[0]
        if symbols_tx is None:
            symbols_tx = self.symbols
        symbols_tx, signal_rx = self._sync_and_adjust(symbols_tx, signal_rx, synced)
        snr = np.zeros(nmodes, dtype=np.float64)
        s0 = np.zeros(nmodes, dtype=np.float64)
        n0 = np.zeros(nmodes, dtype=np.float64)
        for i in range(nmodes):
            snr[i], s0[i], n0[i] = estimate_snr(signal_rx[i], symbols_tx[i], self.coded_symbols)
        if verbose:
            return snr, s0, n0
        else:
            return snr
        
    def cal_gmi(self, signal_rx=None, synced=False, snr=None, llr_minmax=False):
        """
        Calculate the generalized mutual information for the received signal.

        Parameters
        ----------
        signal_rx : array_like
            equalised input signal
        symbols_tx : array_like
            transmitted symbols (default:None use self.symbols_tx of the modulator)
        synced : bool, optional
            wether input and outputs are synchronized
        snr : float, optional
            estimate of SNR in dB, if not given use the signal to estimate
        llr_minmax : bool, optional
            use minmax method for log-likelyhood ratio calculation, much faster but more unaccurate (we do not minimize over s)

        Returns
        -------
        gmi : array_like
            generalized mutual information per mode
        gmi_per_bit : array_like
            generalized mutual information per transmitted bit per mode
        """
        signal_rx = self._signal_present(signal_rx)
        symbols_tx = self.symbols
        nmodes = signal_rx.shape[0]
        GMI = np.zeros(nmodes, dtype=np.float64)
        GMI_per_bit = np.zeros((nmodes, self.Nbits), dtype=np.float64)
        tx, rx = self._sync_and_adjust(symbols_tx, signal_rx, synced)
        if snr is None:
            snr = self.est_snr(rx, synced=True, symbols_tx=tx)
        else:
            snr = np.atleast_1d(snr)
            if snr.size != nmodes:
                snr = np.ones(nmodes)*10**(snr/10)
            else:
                snr = 10**(snr/10)
        bits = self.demodulate(tx).astype(np.int)
        bits = bits.reshape(nmodes, -1, self.Nbits)
        # For every mode present, calculate GMI based on SD-demapping
        for mode in range(nmodes):
            if llr_minmax:
                l_values = soft_l_value_demapper_minmax(rx[mode], self.Nbits, snr[mode], self._bitmap_mtx)
            else:
                l_values = soft_l_value_demapper(rx[mode], self.Nbits, snr[mode], self._bitmap_mtx)
            # GMI per bit
            GMI_per_bit[mode, :] = 1 - np.mean(np.log2(1 + np.exp(((-1)**bits[mode]) * l_values)), axis=0)
        GMI = np.sum(GMI_per_bit, axis=-1)
        return GMI, GMI_per_bit

    def cal_mi(self, signal_rx=None, synced=False, snr=None, fast=True):
        """
        Calculate the mutual information for the received signal.

        Parameters
        ----------
        signal_rx : array_like
            equalised input signal
        symbols_tx : array_like
            transmitted symbols (default:None use self.symbols_tx of the modulator)
        synced : bool, optional
            wether input and outputs are synchronized
        snr : float, optional
            estimate of SNR in dB, if not given use the signal to estimate
        fast : bool, optional
            use fast calculation method

        Returns
        -------
        mi : array_like
            generalized mutual information per mode
        """
        signal_rx = self._signal_present(signal_rx)
        symbols_tx = self.symbols
        nmodes = signal_rx.shape[0]
        mi = np.zeros(nmodes, dtype=np.float64)
        tx, rx = self._sync_and_adjust(symbols_tx, signal_rx, synced)
        if snr is None:
            snr = self.est_snr(rx, synced=True, symbols_tx=tx)
            N0 = 1/snr
        else:
            snr = np.atleast_1d(snr)
            if snr.size != nmodes:
                N0 = np.ones(nmodes)*10**(-snr/10)
            else:
                N0 = 10**(-snr/10)
        for mode in range(nmodes):
            mi[mode] = cal_mi(rx[mode], tx[mode], self.coded_symbols, N0[mode], fast)
        return mi

    def normalize_and_center(self, symbol_based=False, synced=False):
        """
        Normalize and center the signal

        Parameters
        ----------
        symbol_based : bool, optional
            Estimate signal power based on symbols instead of overall average power. This is necessary at low SNRs <0,
            because otherwise we normalise to noise power. (default: use the fast mean power normalisation)

        synced : bool, optional
            wether the signal is synchronized only has an effect for symbol based estimation
        """
        if not symbol_based:
            self[:] = helpers.normalise_and_center(self)
        else:
            self -= self.mean(axis=-1)[:, None]
            p = self.est_snr(synced=synced, verbose=True)[1]
            for i in range(self.shape[0]):
                self[i] /= np.sqrt(p[i])

    def save_to_file(self, fn, lvl=5):
        save_signal(fn, self, lvl)

    @classmethod
    @abc.abstractmethod
    def _demodulate(cls, symbols):
        """
        Demodulate an array of input symbols to bits according

        Parameters
        ----------
        symbols   : array_like
            array of complex input symbols
        mapping   : array_like
            mapping between symbols and bits
        kwargs
            other arguments to use

        Returns
        -------
        bits   : array_like
            array of booleans representing bits with same number of dimensions as symbols
        """

    @classmethod
    @abc.abstractmethod
    def _modulate(cls, bits):
        """
        Modulate a bit sequence into symbols

        Parameters
        ----------
        bits     : array_like
           1D array of bits represented as bools. If the len(data)%self.M != 0 then we only encode up to the nearest divisor

        Returns
        -------
        outdata  : array_like
            1D array of complex symbol values. Normalised to energy of 1
        """

class SignalQAMGrayCoded(SignalBase):
    _inheritattr_ = ["_symbols", "_bits", "_encoding", "_bitmap_mtx",  "_code",
                     "_coded_symbols" ]
    """
    SignalQAMGrayCoded(M, N, nmodes=1, fb=1, bitclass=RandomBits, dtype=np.complex128, **kwargs)
    
    2-D array subclass of ndarray representing square qam symbols based on gray-coded bits. 
    When initialised the class is one sample per symbol. The class should be inherited in operations
    with ndarrays. 
    
    Parameters
    ----------
        M : int
            QAM order
        N : int
            number of symbols per polarization
        nmodes : int, optional
            number of modes/polarizations
        fb  : float, optional
            symbol rate 
        bitclass : Bitclass object, optional
            class for initialising the bit arrays from which to generate the symbols, by default use
            RandomBits.
        dtype : numpy dtype, optional
            dtype of the array. Should be either np.complex128 (default) for double precision or np.complex64
        **kwargs 
            kword arguments to pass to bitclass
            
    
    Note that the below attributes are read-only and should not be adjusted manually.

    Attributes:
        fb : float
            symbol rate of the signal
        fs : float
            sampling rate
        M  : int
            QAM order
        coded_symbols : array_like
            the symbol alphabet
        bits : array_like
            the bit sequence that is modulated to the signal
        symbol : array_like
            the base symbols that the signal is based on, this will always be inherited in operations. Signal
            quality measurements such as SER are comparing against this sequence
    """
    # using Randombits as default class because they are slightly faster
    def __new__(cls, M, N, nmodes=1, fb=1, bitclass=RandomBits, dtype=np.complex128, **kwargs):
        assert dtype in [np.complex128, np.complex64], "only np.complex128 and np.complex64  or None dtypes are supported"
        scale = np.sqrt(theory.cal_scaling_factor_qam(M))
        coded_symbols, _graycode, encoding, bitmap_mtx = cls._generate_mapping(M, scale, dtype=dtype)
        Nbits = int(N * np.log2(M))
        bits = bitclass(Nbits, nmodes=nmodes, **kwargs)
        obj = cls._modulate(bits, encoding, coded_symbols, dtype=dtype)
        obj = obj.view(cls)
        obj._bitmap_mtx = bitmap_mtx
        obj._encoding = encoding
        obj._coded_symbols = coded_symbols
        obj._M = M
        obj._fb = fb
        obj._fs = fb
        obj._code = _graycode
        obj._bits = bits
        obj._symbols = obj.copy()
        return obj

    @staticmethod
    def _demodulate(symbol_idx, encoding):
        """
        Decode array of input symbols to bits according to the coding of the modulator.

        Parameters
        ----------
        symbol_idx   : array_like
            array of indices of the symbols
        encoding  : array_like
            mapping between symbols and bits

        Note
        ----
        Unlike the other functions this function does not always return a 2D array.

        Returns
        -------
        outbits   : array_like
            array of booleans representing bits with same number of dimensions as symbols
        """
        bits = encoding[symbol_idx]
        if symbol_idx.ndim > 1:
            return bits.reshape(symbol_idx.shape[0], -1)
        else:
            return bits.flatten()

    @staticmethod
    def _modulate(data, encoding, coded_symbols, dtype=np.complex128):
        """
        Modulate a bit sequence into QAM symbols

        Parameters
        ----------
        data     : array_like
           1D array of bits represented as bools. If the len(data)%self.M != 0 then we only encode up to the nearest divisor

        Returns
        -------
        outdata  : array_like
            1D array of complex symbol values. Normalised to energy of 1
        """
        data = np.atleast_2d(data)
        nmodes = data.shape[0]
        M = coded_symbols.shape[0]
        bitspsym = int(np.log2(M))
        Nsym = data.shape[1] // bitspsym
        out = np.empty((nmodes, Nsym), dtype=dtype)
        N = data.shape[1] - data.shape[-1] % bitspsym
        cov = 2**np.arange(bitspsym-1, -1, -1)
        for i in range(nmodes):
            datab = data[i, :N].reshape(-1, bitspsym)
            idx = datab.dot(cov)
            out[i, :] = coded_symbols[idx]
        return out

    @classmethod
    def from_symbol_array(cls, symbs, M=None, fb=1, dtype=None):
        """
        Generate signal from a given symbol array.

        Parameters
        ----------
        symbs : subclass of SignalBase
            symbol array to base on
        M  : int, optional
            QAM order (default: None means deduce from np.unique(symbs), Note that this
            is errorprone especially for short sequences)
        fb : float, optional
            symbol rate
        dtype : np.dtype, optional
            dtype for the signal. The default of None means use the dtype from symbols
        Returns
        -------
        output : SignalQAMGrayCoded
            output signal based on symbol array
        """
        if dtype is not None:
            assert dtype in [np.complex128, np.complex64], "only np.complex128 and np.complex64  or None dtypes are supported"
        symbs = np.atleast_2d(symbs)
        if M is None:
            warnings.warn("no M given, estimating how mnay unique symbols are in array, this can cause errors")
            M = np.unique(symbs).shape[0]
        if dtype is None:
            dtype = symbs.dtype
        P = (abs(np.unique(symbs))**2).mean()
        if not np.isclose(P, 1):
            warnings.warn("Power of symbols is not normalized to 1, this might cause issues later")
        scale = np.sqrt(theory.cal_scaling_factor_qam(M)) / np.sqrt((abs(np.unique(symbs)) ** 2).mean())
        coded_symbols, graycode, encoding, bitmap_mtx = cls._generate_mapping(M, scale, dtype=dtype)
        out = np.empty_like(symbs).astype(dtype)
        for i in range(symbs.shape[0]):
            out[i], _, idx = make_decision(np.copy(symbs[i]), coded_symbols) # need a copy to avoid a pythran error
        bits = cls._demodulate(idx, encoding)
        obj = np.asarray(out).view(cls)
        obj._M = M
        obj._fb = fb
        obj._fs = fb
        obj._bits = bits
        obj._encoding = encoding
        obj._code = graycode
        obj._bitmap_mtx = bitmap_mtx
        obj._coded_symbols = coded_symbols
        obj._bitmap_mtx = bitmap_mtx
        obj._symbols = obj.copy()
        return obj

    @classmethod
    def from_bit_array(cls, bits, M, fb=1, dtype=np.complex128):
        """
        Generate a signal array from a given bit array.

        Parameters
        ----------
        bits : PRBSBits or RandomBits
            2-D bitarray
        M  : int
            QAM order
        fb : float, optional
            symbol rate
        dtype : np.dtype, optional
            dtype of the signal, must be one of np.complex128 or np.complex64

        Returns
        -------
        output : SignalQAMGrayCoded
            output signal based on symbol array
        """
        assert dtype in [np.complex128, np.complex64], "only np.complex128 and np.complex64  or None dtypes are supported"
        arr = np.atleast_2d(bits)
        nbits = int(np.log2(M))
        if arr.shape[1] % nbits > 0:
            warnings.warn("Length of bits not divisible by log2(M) truncating")
            len = arr.shape[1] // nbits * nbits
            arr = arr[:, :len]
        scale = np.sqrt(theory.cal_scaling_factor_qam(M))
        coded_symbols, graycode, encoding, bitmap_mtx = cls._generate_mapping(M, scale, dtype=dtype)
        # out = []
        # for i in range(arr.shape[0]):
        #    out.append( cls._modulate(arr[i], encoding, M))
        out = cls._modulate(arr, encoding, coded_symbols, dtype)
        # out = np.asarray(out)
        obj = np.asarray(out).view(cls)
        obj._M = M
        obj._fb = fb
        obj._fs = fb
        obj._bits = bits
        obj._encoding = encoding
        obj._code = graycode
        obj._bitmap_mtx = bitmap_mtx
        obj._coded_symbols = coded_symbols
        obj._symbols = obj.copy()
        return obj

    @classmethod
    def _generate_mapping(cls, M, scale, dtype=np.complex128):
        Nbits = int(np.log2(M))
        symbols = theory.cal_symbols_qam(M).astype(dtype)
        # check if this gives the correct mapping
        symbols /= scale
        _graycode = theory.gray_code_qam(M)
        u = np.zeros_like(_graycode)
        u[_graycode] = np.arange(u.size)
        coded_symbols = symbols[u]
        encoding = np.zeros((_graycode.size, Nbits), np.bool)
        for i in range(_graycode.size):
            encoding[i] = np.fromstring(np.binary_repr(i, width=Nbits), dtype="S1").astype(np.bool)
        bitmap_mtx = generate_bitmapping_mtx(coded_symbols, cls._demodulate(np.arange(_graycode.size), encoding), M, dtype=dtype)
        return coded_symbols, _graycode, encoding, bitmap_mtx

    def make_decision(self, signal=None, verbose=False):
        """
        Make symbol decisions based on the input field. Decision is made based on difference from constellation points

        Parameters
        ----------
        signal   : array_like
            2D array of the input signal

        Returns
        -------
        symbols  : array_like
            2d array of the detected symbols
        """
        signal = self._signal_present(signal)
        outsyms = np.zeros_like(signal)
        dist = np.zeros(signal.shape, dtype=signal.real.dtype)
        idx = np.zeros(signal.shape, dtype=np.uint16)
        for i in range(signal.shape[0]):
            outsyms[i], dist[i], idx[i] = make_decision(signal[i], self.coded_symbols)
        if verbose:
            return outsyms, dist, idx
        else:
            return outsyms

    @property
    def symbols(self):
        return self._symbols

    @property
    def coded_symbols(self):
        return self._coded_symbols

    @property
    def bits(self):
        return self._bits

    @property
    def Nbits(self):
        """
        Number of bits per symbol
        """
        return int(np.log2(self.M))

    def modulate(self, data):
        """
        Modulate a bit sequence into QAM symbols

        Parameters
        ----------
        data     : array_like
           1D array of bits represented as bools. If the len(data)%self.M != 0 then we only encode up to the nearest divisor

        Returns
        -------
        outdata  : array_like
            1D array of complex symbol values. Normalised to energy of 1
        """
        return self._modulate(data, self._encoding, self.coded_symbols, dtype=self.dtype)

    def demodulate(self, symbols):
        """
        Decode array of input symbols to bits according to the coding of the modulator.

        Parameters
        ----------
        symbols   : array_like
            array of complex input symbols

        Note
        ----
        Unlike the other functions this function does not always return a 2D array.

        Returns
        -------
        outbits   : array_like
             for i in range(signal.shape[0]):
            outsyms[i] = make_decision(utils.normalise_and_center(signal[i]), self.coded_symbols)       array of booleans representing bits with same number of dimensions as symbols
        """
        if np.issubdtype(symbols.dtype, np.integer):
            return self._demodulate(symbols, self._encoding)
        else:
            symbs, d, ix = self.make_decision(symbols, verbose=True)
            return self._demodulate(ix, self._encoding)

class QPSKfromBERT(SignalQAMGrayCoded):
    """
    QPSKfromBERT(N, nmodes=1, fb=1, prbsorders=((15,),(15,)), prbsshifts=(0,0), prbsinvert=(False, False), dtype=np.complex128)

    A QPSK signal where I and Q are generated from either delayed data and data_bar ports or two independent ports of
    a bit error rate tester.

    Parameters
    ----------
    N  : int
        number of symbols in signal
    nmodes : int
        number of modes/polarizations
    fb : float, optional
        symbol rate
    prbsorders : tuple(tuple(int),tuple(int)), optional
        orders of the PRBS patterns,
    prbsshifts : tuple(int, int), optional
        optional delay of the I and Q PRBS patterns
    prbsinvert : tuple(bool, bool), optional
        wether one of the two patterns is inverted, this is needed if a data_bar port is used
    dtype : np.dtype, optional
            dtype of the signal, must be one of np.complex128 or np.complex64
    """
    def __new__(cls, N, nmodes=1, fb=1, prbsorders=((15,),(15,)), prbsshifts=(0,0), prbsinvert=(False, False), dtype=np.complex128):
        assert dtype in [np.complex128, np.complex64], "only np.complex128 and np.complex64  or None dtypes are supported"
        M = 4
        scale = np.sqrt(theory.cal_scaling_factor_qam(M))
        coded_symbols, _graycode, encoding, bitmap_mtx = cls._generate_mapping(M, scale, dtype=dtype)
        Nbits = int(N * np.log2(M))
        bitsI = PRBSBits(N, nmodes=nmodes, order=prbsorders[0])
        bitsQ = PRBSBits(N, nmodes=nmodes, order=prbsorders[1])
        bitsI = np.roll(bitsI, prbsshifts[0], axis=1)
        bitsQ = np.roll(bitsQ, prbsshifts[1], axis=1)
        if prbsinvert[0]:
            bitsI = ~bitsI
        if prbsinvert[1]:
            bitsQ = ~bitsQ
        bits = np.zeros((nmodes,Nbits), dtype=bool)
        bits[:,::2] = bitsI
        bits[:,1::2] = bitsQ
        obj = cls._modulate(bits, encoding, coded_symbols, dtype=dtype)
        obj = obj.view(cls)
        obj._bitmap_mtx = bitmap_mtx
        obj._encoding = encoding
        obj._coded_symbols = coded_symbols
        obj._M = M
        obj._fb = fb
        obj._fs = fb
        obj._code = _graycode
        obj._bits = bits
        obj._symbols = obj.copy()
        return obj

class SymbolOnlySignal(SignalQAMGrayCoded):
    """
    SymbolOnlySignal(M, N, symbols nmodes=1, fb=1, dtype=np.complex128)

    2-D array subclass of ndarray representing signal for a given arbitrary symbol array,
    without a mapping to bits. This method can be used for example to create signals which
    use an arbitrary modulation format without specifying how this maps to bits.

    Parameters
    ----------
        M : int
            QAM order
        N : int
            number of symbols per mode
        symbols: array_like
            symbol alphabet to choice symbols from
        nmodes : int, optional
            number of modes/polarizations
        fb  : float, optional
            symbol rate
        dtype : numpy dtype, optional
            dtype of the array. Should be either np.complex128 (default) for double precision or np.complex64

    Note that the below attributes are read-only and should not be adjusted manually.

    Attributes:
        fb : float
            symbol rate of the signal
        fs : float
            sampling rate
        M  : int
            QAM order
        coded_symbols : array_like
            the symbol alphabet
        bits : array_like
            the bit sequence that is modulated to the signal
        symbol : array_like
            the base symbols that the signal is based on, this will always be inherited in operations. Signal
            quality measurements such as SER are comparing against this sequence
    """
    _inheritattr_ = ["_symbols",  "_coded_symbols" ]

    def __new__(cls, M, N, symbols, nmodes=1, fb=1, dtype=None):
        if dtype is None:
            coded_symbols = symbols
        else:
            coded_symbols = symbols.astype(dtype)
        obj = np.random.choice(symbols, (nmodes, N))
        obj = obj.view(cls)
        obj._coded_symbols = coded_symbols
        obj._M = M
        obj._fb = fb
        obj._fs = fb
        obj._symbols = obj.copy()
        return obj

    def make_decision(self, signal=None):
        """
        Make symbol decisions based on the input field. Decision is made based on difference from constellation points

        Parameters
        ----------
        signal   : array_like
            2D array of the input signal

        Returns
        -------
        symbols  : array_like
            2d array of the detected symbols
        """
        signal = self._signal_present(signal)
        outsyms = np.zeros_like(signal)
        for i in range(signal.shape[0]):
            outsyms[i] = make_decision(signal[i], self.coded_symbols)[0]
        return outsyms

    @classmethod
    def from_symbol_array(cls, symbs, coded_symbols=None, fb=1):
        """
        Generate signal from a given symbol array.

        Parameters
        ----------
        symbs : subclass of SignalBase
            symbol array to base on
        coded_symbols : array_like, optional
            symbol alphabet, this is needed for making decisions. If None use np.unique(symbs)
            to deduce (error-prone)
        fb : float, optional
            symbol rate
        Returns
        -------
        output : SymbolOnlySignal
            output signal based on symbol array
        """
        symbs = np.atleast_2d(symbs)
        if coded_symbols is None:
            coded_symbols = np.unique(symbs).flatten()
        # not sure if this is really necessary, but avoids numerical error issues
        out = np.empty_like(symbs)
        for i in range(symbs.shape[0]):
            out[i] = make_decision(symbs[i], coded_symbols)[0]
        obj = np.asarray(out).view(cls)
        M = coded_symbols.size
        obj._M = M
        obj._coded_symbols = coded_symbols
        obj._fb = fb
        obj._fs = fb
        obj._symbols = obj.copy()
        return obj

    @staticmethod
    def _demodulate(symbols, encoding):
        raise NotImplementedError("SymbolOnlySignal class does not have bits")

    @staticmethod
    def _modulate(data, encoding, M, dtype=np.complex128):
        raise NotImplementedError("SymbolOnlySignal class does not have bits")

    def demodulate(self, symbols):
        raise NotImplementedError("SymbolOnlySignal class does not have bits")

    def modulate(self, data):
        raise NotImplementedError("SymbolOnlySignal class does not have bits")

    @classmethod
    def from_bit_array(cls, bits, M, fb=1):
        raise NotImplementedError("SymbolOnlySignal class does not have bits")

    def cal_gmi(self, signal_rx=None, snr=None):
        raise NotImplementedError("SymbolOnlySignal class does not have bits gmi calculation not possible")

    def cal_ber(self, signal_rx=None):
        raise NotImplementedError("SymbolOnlySignal class does not have bits ber calculation not possible")

    def est_snr(self, signal_rx=None):
        raise NotImplementedError("SymbolOnlySignal class does not have bits snr estimation not possible")

class ResampledQAM(SignalQAMGrayCoded):
    """
    ResampledQAM(M, N, fb=1, fs=1, resamplekwargs={"beta":0.1}, **kwargs)

    Convenience object to provide a SiggnalQAMGrayCoded object with different sampling rate
    than the symbol rate.

    Parameters
    ----------
        M : int
            QAM order
        N : int
            number of symbols per polarization
        fb  : float, optional
            symbol rate
        fs : float, optional
            sampling rate
        **kwargs
            kword arguments to pass to SignalQAMGrayCoded class

    Returns
    -------
    resampled signal
    """

    def __new__(cls, M, N, fb=1, fs=1, resamplekwargs={"beta": 0.1}, **kwargs):
        obj = super().__new__(cls, M, N, fb=fb, **kwargs)
        # TODO: check if we are not wasting memory here
        onew = cls._resample_array(obj, fs, fb, fb, **resamplekwargs)
        onew._fs = fs
        return onew

    @classmethod
    def from_symbol_array(cls, array, fs, **kwargs):
        onew = cls._resample_array(array, fs, array.fs, array.fb, **kwargs)
        onew._fs = fs
        return onew


#TODO: Currently Signal Quality functions do not work for TDHQAMSymbols
class TDHQAMSymbols(SignalBase):
    """
    TDHQAMSymbols(M, N, fr=0.5, power_method="dist",
                M1class=SignalQAMGrayCoded, M2class=SignalQAMGrayCoded, **kwargs)

    Time-domain hybrid QAM (TDHQAM) modulator with two QAM-orders.

    Parameters
    ----------
    M : tuple(int, int)
        QAM orders of the two QAM components
    fr : float, optional
        fraction of the second format of the overall frame length
    power_method : string, optional
        method to calculate the power ratio of the different orders, currently on "dist" is implemented
    M1class : SignalBase subclass, optional
        Class of the first QAM signal subpart
    M2class : SignalBase subclass, optional
        Class of the second QAM signal subpart

    Return
    ------
    time-domain hybrid signal array

    Attributes
    ----------
    fr : float
        fraction of the second format of the overall frame length
    powratio : float
        power ratio of P(M1)/P(M2)
    f_M : int
        total frame length
    f_M1 : int
        number of M1 symbols in total frame
    f_M2 : int
        number of M2 symbols in total frame
    M : tuple(int, int)
        tuple of the two QAM orders
    symbols_M1 : SignalBase subclass object
        the M1 symbol array
    symbols_M2 : SignalBase subclass object
        the M2 symbol array
    fb : float
        symbol rate
    fs : float
        sampling rate
    """
    _inheritattr_ = ["_symbols_M1", "_symbols_M2", "_fr", "_powratio" ]

    def __new__(cls, M, N, fr=0.5, power_method="dist",
                M1class=SignalQAMGrayCoded, M2class=SignalQAMGrayCoded, **kwargs):

        M1 = M[0]
        M2 = M[1]
        f_M, f_M1, f_M2 = cls._cal_fractions(fr)
        frms = N // f_M
        if N % f_M > 0:
            N = f_M * frms
            warnings.warn("length of overall pattern not divisable by number of frames, truncating to %d symbols" % N)
        N1 = frms * f_M1
        N2 = frms * f_M2
        syms1 = M1class(M1, N1, **kwargs)
        syms2 = M2class(M2, N2, **kwargs)
        nmodes = syms1.shape[0]
        fb = syms1.fb
        out = np.zeros((nmodes, N), dtype=syms1.dtype)
        scale = cls.calculate_power_ratio(syms1.coded_symbols, syms2.coded_symbols, power_method)
        syms2 /= np.sqrt(scale)
        idx, idx1, idx2 = cls._cal_symbol_idx(N, f_M, f_M1)
        out[:, idx1] = syms1
        out[:, idx2] = syms2
        obj = out.view(cls)
        obj._symbols_M1 = syms1
        obj._symbols_M2 = syms2
        obj._powratio = scale
        obj._fr = fr
        obj._fb = fb
        obj._fs = fb
        obj._M = M
        obj._power_method = power_method
        return obj

    @staticmethod
    def _cal_fractions(fr):
        ratn = fractions.Fraction(fr).limit_denominator()
        f_M2 = ratn.numerator
        f_M = ratn.denominator
        f_M1 = f_M - f_M2
        return f_M, f_M1, f_M2

    @staticmethod
    def _cal_symbol_idx(N, f_M, f_M1):
        idx = np.arange(N)
        idx1 = idx % f_M < f_M1
        idx2 = idx % f_M >= f_M1
        return idx, idx1, idx2

    @property
    def powratio(self):
        return self._powratio

    @property
    def f_M(self):
        fM, fM1, fM2 = self._cal_fractions(self.fr)
        return fM

    @property
    def f_M1(self):
        fM, fM1, fM2 = self._cal_fractions(self.fr)
        return fM1

    @property
    def f_M2(self):
        fM, fM1, fM2 = self._cal_fractions(self.fr)
        return fM2

    @property
    def M(self):
        return (self._symbols_M1.M, self._symbols_M2.M)

    @property
    def symbols_M1(self):
        return self._symbols_M1

    @property
    def symbols_M2(self):
        return self._symbols_M2

    @property
    def fr(self):
        return self._fr

    @property
    def fb(self):
        return self._fb

    @classmethod
    def from_symbol_arrays(cls, syms_M1, syms_M2, fr, power_method="dist"):
        """
        Generate a TDHQAM signal from two symbol arrays

        Parameters
        ----------
        syms_M1 : SignalBase subclass object
            M1 symbol array
        syms_M2 : SignalBase subclass object
            M2 symbol array
        fr : float
            fraction of M2 symbols over total frame length
        power_method : str, optional
            power ratio calculation currently only "dist" which spaces constellation points
            at equal distance is supported

        Returns
        -------
        signal : SignalBase subclass object
            output time-domain hybrid QAM signal
        """
        assert syms_M1.ndim == 2 and syms_M2.ndim == 2, "input needs to have two dimensions"
        assert syms_M1.dtype is syms_M2.dtype, "both input symbol arrays need to have the same dtype"
        assert syms_M1.shape[0] == syms_M2.shape[0], "Number of modes must be the same"
        f_M, f_M1, f_M2 = cls._cal_fractions(fr)
        scale = cls.calculate_power_ratio(syms_M1.coded_symbols, syms_M2.coded_symbols, power_method)
        syms_M2 /= np.sqrt(scale)
        N1 = syms_M1.shape[1]
        N2 = syms_M2.shape[1]
        N = N1 + N2
        nframes = N // f_M
        if (nframes * f_M1 > N1) or (nframes * f_M2 > N2):
            warnings.warn("Need to truncate input arrays as ratio is not possible otherwise")
            nframes = min(N1 // f_M1, N2 // f_M2)
        N = nframes * f_M
        out = np.zeros((syms_M1.shape[0], N), dtype=syms_M1.dtype)
        idx, idx1, idx2 = cls._cal_symbol_idx(N, f_M, f_M1)
        out[:, idx1] = syms_M1
        out[:, idx2] = syms_M2
        obj = out.view(cls)
        obj._symbols_M1 = syms_M1
        obj._symbols_M2 = syms_M2
        obj._powratio = scale
        obj._fr = fr
        obj._fb = syms_M1.fb
        obj._fs = syms_M1.fb
        obj._power_method = power_method
        return obj

    @staticmethod
    def calculate_power_ratio(M1symbols, M2symbols, method="dist"):
        """
        Calculate the power ratio between the two QAM orders

        Parameters
        ----------
        M1symbols : SignalBase subclass object
            M1 symbol array
        M2symbols : SignalBase subclass object
            M2 symbol arrayM1symbols
        method : str
            method to calculate power ratio calculation currently only "dist" which spaces constellation points
            at equal distance is supported

        Returns
        -------
        ratio : float
            the ratio of M2 power over M1
        """
        if method == "dist":
            d1 = np.min(abs(np.diff(np.unique(M1symbols))))
            d2 = np.min(abs(np.diff(np.unique(M2symbols))))
            scf = (d2 / d1) ** 2
            return scf
        else:
            raise NotImplementedError("Only 'dist' method is currently implemented")

    def _divide_signal_frame(self, signal):
        idx = np.arange(signal.shape[1])
        idx1 = idx[idx % self.f_M < self.f_M1]
        idx2 = idx[idx % self.f_M >= self.f_M1]
        syms1 = np.zeros((signal.shape[0], idx1.shape[0]), dtype=signal.dtype)
        syms2 = np.zeros((signal.shape[0], idx2.shape[0]), dtype=signal.dtype)
        if self.M[0] > self.M[1]:
            idx_m = idx1
        else:
            idx_m = idx2
        if self._power_method == "dist":
            idx_max = []
            for i in range(signal.shape[0]):
                imax = 0
                pmax = -10
                for j in range(self._frame_len):
                    pmax_n = np.mean(abs(signal[i, (idx_m + j) % idx.max()]))
                    if pmax_n > pmax:
                        imax = j
                        pmax = pmax_n
                syms1[i, :] = signal[i, (idx1 + imax) % idx.max()]
                syms2[i, :] = signal[i, (idx2 + imax) % idx.max()]
            return self._symbols_M1.from_symbol_array(syms1, fb=self.fb, M=self.M[0]), \
                   self._symbols_M2.from_symbol_array(syms2, fb=self.fb, M=self.M[1])
        else:
            raise NotImplementedError("currently only 'dist' method is implemented")

    def _demodulate(self):
        raise NotImplementedError("Use demodulation of subclasses")

    def _modulate(self):
        raise NotImplementedError("Use modulation of subclasses")


class SignalWithPilots(SignalBase):
    """
    SignalWithPilots(M, frame_len, pilot_seq_len, pilot_ins_rat, nframes=1, pilot_scale=1, Mpilots=4,
                dataclass=SignalQAMGrayCoded, nmodes=1, dtype=np.complex128,  **kwargs):

    Pilot-based signal consisting of a pilot sequence at the beginning and evenly spaced phase pilots starting
    one symbol after the pilot sequence. Pilots are placed in the same position for all modes.

    Parameters
    ----------
    M : int
        QAM order of the data payload
    frame_length : int
        overall length of the signal comprised of the pilot sequence, the phase pilots and the data payload. Note that
        subframes = (frame_length - pilot_seq_len)/pilot_ins_rat must be an integer
    pilot_seq_len : int
        number of pilots at the beginning of the frame
    pilot_ins_rat : int
        phase pilots are spaced every pilot_ins_symbol starting at the first symbol after the pilot sequence
    nframes : int, optional
        how often to repeat the overall frame
    pilot_scale : float, optional
        factor by which to multiply the pilots for power scaling
    Mpilots : int, optional
        QAM order of the pilots in the sequence and the phase pilots
    dataclass : SignaBase subclass, optional
        class of the data signal array
    nmodes : int, optional
        number of spatial modes
    dtype : np.dtype, optional
        numpy dtype currently np.complex128 and np.complex64 are supported
    **kwargs
        keyword arguments to pass to the pilot and data generation classes

    Returns
    -------
    SignalWithPilots
        pilot-based signal of shape (nmodes, frame_len*nframes)

    Attributes
    ----------
    pilots : SignalQAMGrayCoded
        single array consisting of pilotsequence and phase pilots
    pilots_seq : SignalQAMGrayCoded
        the pilot sequence
    ph_pilots: SignalQAMGrayCoded
        the phase pilots
    symbols : SignalBase subclass object
        data symbols
    frame_len : int
        length of the full sequence frame
    nframes : int
        number of frames in the signal
    pilot_scale : float
        the scaling factor for the pilot amplitude
    """
    _inheritattr_ = ["_pilots", "_symbols", "_frame_len", "_pilot_seq_len", "_nframes",
                     "_idx_dat", "_pilot_scale", "_pilot_ins_rat", "_shiftfctrs", "_synctaps",
                     "_idx_pil", "_foe"]

    def __new__(cls, M, frame_len, pilot_seq_len, pilot_ins_rat, nframes=1, pilot_scale=1, Mpilots=4,
                dataclass=SignalQAMGrayCoded, nmodes=1, dtype=np.complex128,  **kwargs):
        out_symbs = np.empty((nmodes, frame_len), dtype=dtype)
        idx, idx_dat, idx_pil = cls._cal_pilot_idx(frame_len, pilot_seq_len, pilot_ins_rat)
        pilots = SignalQAMGrayCoded(Mpilots, np.count_nonzero(idx_pil), nmodes=nmodes, dtype=dtype, **kwargs) * pilot_scale
        # Note that currently the phase pilots start one symbol after the sequence
        # TODO: we should probably fix this
        out_symbs[:, idx_pil] = pilots
        symbs = dataclass(M, np.count_nonzero(idx_dat), nmodes=nmodes, dtype=dtype, **kwargs)
        out_symbs[:, idx_dat] = symbs
        out_symbs = np.tile(out_symbs, nframes)
        obj = out_symbs.view(cls)
        if "fb" in kwargs:
            obj._fb = kwargs.pop("fb")
        else:
            obj._fb = symbs.fb
        if "fs" in kwargs:
            obj._fs = kwargs.pop("fs")
        else:
            obj._fs = symbs.fb
        obj._frame_len = frame_len
        obj._pilot_seq_len = pilot_seq_len
        obj._pilot_ins_rat = pilot_ins_rat
        obj._symbols = symbs
        obj._pilots = pilots
        obj._idx_dat = idx_dat
        obj._idx_pil = idx_pil
        obj._pilot_scale = pilot_scale
        obj._shiftfctrs = None
        obj._synctaps = None
        return obj

    @staticmethod
    def _cal_pilot_idx(frame_len, pilot_seq_len, pilot_ins_rat):
        idx = np.arange(frame_len)
        idx_pil_seq = idx < pilot_seq_len
        if pilot_ins_rat == 0 or pilot_ins_rat is None:
            idx_pil = idx_pil_seq
        else:
            if (frame_len - pilot_seq_len) % pilot_ins_rat != 0:
                raise ValueError("Frame without pilot sequence divided by pilot rate needs to be an integer")
            N_ph_frames = (frame_len - pilot_seq_len) // pilot_ins_rat
            idx_ph_pil = ((idx - pilot_seq_len) % pilot_ins_rat != 0) & (idx - pilot_seq_len > 0)
            idx_pil = ~idx_ph_pil  # ^ idx_pil_seq
        idx_dat = ~idx_pil
        return idx, idx_dat, idx_pil

    @classmethod
    def from_symbol_array(cls, payload, frame_len, pilot_seq_len, pilot_ins_rat, pilots=None, nframes=1, pilot_scale=1, payload_is_frame=False,
                          pilot_class = SignalQAMGrayCoded, pilot_kwargs={"M":4},
                          payload_class=SignalQAMGrayCoded, payload_kwargs={}, **kwargs
                          ):
        """
        Generate a pilot-bases signal from a provided payload symbol signal object.

        Parameters
        ----------
        payload : SignalBase subclasss or ndarray
            The payload symbols needs to be long enough to fill one frame. If it is longer than required the data will be truncated
        frame_length : int
            overall length of the signal comprised of the pilot sequence, the phase pilots and the data payload.
        pilot_seq_len : int
            number of pilots at the beginning of the frame
        pilot_ins_rat : int
            phase pilots are spaced every pilot_ins_symbol starting at the first symbol after the pilot sequence
        pilots : SignalBase subclass or ndarray, optional
            use pilot signal object if given, otherwise generate pilots. If given the number of modes for the pilots needs
            to be one or the same as that of the data. If it is one pilots we extend along that dimension.
        nframes : int, optional
            how often to repeat the overall frame
        pilot_scale : float, optional
            factor by which to multiply the pilots for power scaling
        payload_is_frame: bool, optional
            if True this indicates that the payload contains payload data and pilots
        pilot_class : signal_object_class, optional
            class of the pilot object. This needs to be subclass of the SignalBase. This will only have an effect if the given pilots
            are not given or are a numpy array
        pilot_args: dict, optional
            arguments to generate pilot object if they are arrays
        payload_class : signal_object_class, optional
            class of the payload object. This needs to be a subclass of SignalBase
        payload_args: dict, optional
            argument to generate payload object if they are arrays
        kwargs
            keyword arguments passed to both payload and pilot objects
        Returns
        -------
        signal :
            pilot-based signal of shape (nmodes, frame_len*nframes)
        """
        nmodes, N = payload.shape
        idx, idx_dat, idx_pil = cls._cal_pilot_idx(frame_len, pilot_seq_len, pilot_ins_rat)
        assert np.count_nonzero(idx_dat) <= N, "data frame is to short for the given frame length"
        if "M" in kwargs:
            assert "M" not in payload_kwargs, "M can not be provided as a argument for payload and signal"
            M = kwargs.pop("M")
            payload_kwargs["M"] = M
        if np.count_nonzero(idx_dat) > N:
            warnings.warn("Data for frame is shorter than length of data array, truncating")
        if payload_is_frame:
            pilots = pilot_class.from_symbol_array(payload[:, idx_pil], **pilot_kwargs, **kwargs)
            payload = payload_class.from_symbol_array(payload[:, idx_dat], **payload_kwargs, **kwargs)
        out_symbs = np.empty((nmodes, frame_len), dtype=payload.dtype)
        Ndat = np.count_nonzero(idx_dat)
        if pilots is None:
            pilots = pilot_class(pilot_kwargs["M"],  np.count_nonzero(idx_pil), nmodes=nmodes, dtype=payload.dtype, **kwargs) / np.sqrt(
                pilot_scale) # this is still not super general
        else:
            assert (nmodes == pilots.shape[0]) or (pilots.shape[0] == 1), "Pilots need to have the same number of modes as data or be one mode"
            if pilots.shape[0] == nmodes:
                pass
            elif pilots.shape[0] == 1:
                pilots = np.array(np.vstack([pilots]*nmodes)) # this is necessary because np.vstack does not inherit attributes see issue #5
            else:
                raise ValueError("Pilots need to have the same number of modes as data or be one mode")
            if not issubclass(pilots.__class__, SignalBase):
                pilots = pilot_class.from_symbol_array(pilots, **pilot_kwargs, **kwargs)
        if not issubclass(payload.__class__, SignalBase):
            payload = payload_class.from_symbol_array(payload, **payload_kwargs, **kwargs)
        out_symbs[:, idx_pil] = pilots
        out_symbs[:, idx_dat] = payload[:, :Ndat]
        out_symbs = np.tile(out_symbs, nframes)
        obj = out_symbs.view(cls)
        obj._fs = payload.fb
        obj._fb = payload.fb
        obj._pilot_scale = pilot_scale
        obj._frame_len = frame_len
        obj._pilot_seq_len = pilot_seq_len
        obj._pilot_ins_rat = pilot_ins_rat
        obj._symbols = payload[:, :Ndat].copy()
        obj._pilots = pilots
        obj._idx_dat = idx_dat
        obj._idx_pil = idx_pil
        obj._shiftfctrs = None
        obj._synctaps = None
        return obj

    @property
    def Mpilots(self):
        return self.pilots.M

    @property
    def M(self):
        return self._symbols.M

    @property
    def pilot_scale(self):
        return self._pilot_scale

    @property
    def pilot_seq(self):
        return self._pilots[:, :self._pilot_seq_len]

    @property
    def ph_pilots(self):
        return self._pilots[:, self._pilot_seq_len:]

    @property
    def pilots(self):
        return self._pilots

    @property
    def symbols(self):
        return self._symbols

    @property
    def nframes(self):
        return self.shape[-1]//(self.os*self.frame_len)

    @property
    def frame_len(self):
        return self._frame_len

    @property
    def synctaps(self):
        return self._synctaps
    
    @property
    def idx_payload(self):
        idx = np.tile(self._idx_dat, self.nframes)[:self.shape[-1]]
        return idx

    @property
    def idx_pilots(self):
        idx = np.tile(np.bitwise_not(self._idx_dat), self.nframes)[:self.shape[-1]]
        return idx

    @synctaps.setter
    def synctaps(self, value):
        self._synctaps = value

    @property
    def shiftfctrs(self):
        return self._shiftfctrs

    @shiftfctrs.setter
    def shiftfctrs(self, value):
        self._shiftfctrs = value

    def sync2frame(self, returntaps=False, **kwargs):
        """
        Synchronize the signal to the pilot frame, by finding the offsets
        into the frame where the sequence starts. This function rearranges
        the modes according to the found syncs. After the sync, there will
        be a shift_factors attribute which contains the shifts to the pilot
        sequence.

        Parameters
        ----------
        returntaps : bool, optional
            wether to return the equaliser taps
        **kwargs
            arguments to be passed to the equaliser, the defaults are:
               {"adaptive_stepsize": True, "Niter": 10, "method": "cma", "Ntaps":17, "mu": 5e-3}

        """
        # TODO fix for syncing correctly
        eqargs = {"adaptive_stepsize": True, "Niter": 10, "method": "cma", "Ntaps":17, "mu": 5e-3}
        eqargs.update(kwargs)
        mu = eqargs.pop("mu")
        Ntaps = eqargs.pop("Ntaps")
        shift_factors, coarse_foe, mode_alignment, wx1, sync_bool = pilotbased_receiver.frame_sync(self, self.pilot_seq, self.os,
                                                                              mu=mu,
                                                                              Ntaps=Ntaps,
                                                                              frame_len=self.frame_len,
                                                                              M_pilot=self.Mpilots, **eqargs)
        self[:,:] = self[mode_alignment,:]
        shift_factors[shift_factors<0] += self.frame_len*self.os # we don't really want negative shift factors
        self.shiftfctrs = shift_factors[mode_alignment]
        self.synctaps = Ntaps
        self._foe = coarse_foe
        if returntaps:
            return wx1, sync_bool
        else:
            return sync_bool


    def corr_foe(self, additional_foe = 0):
        foe_off = np.ones(self._foe.shape)*(np.mean(self._foe) + additional_foe)
        self._foe = 0
        self[:,:] = phaserec.comp_freq_offset(self, foe_off)


    def get_data(self, frames=None):
        """
        Get data payload by removing the pilots. Note this only works on signal sampled at the 
        symbol rate and assumes that the signal is already aligned so that it starts with the pilot sequence.

        Parameters
        ----------
        frames : array_like, optional
            which frames to get the data for
        Returns
        -------
        outdata : SignalBase object
            the recovered data symbols
        """
        if frames is None:
            frames = np.arange(self.nframes)
        else:
            frames = np.atleast_1d(frames)
            nframes = np.max(frames)
            assert nframes <= self.nframes, "Signal object only contains {} frames can't extract more".format(self.nframes)
        idx = np.hstack([np.nonzero(self._idx_dat)[0] + i * self._frame_len for i in frames] )
        return self.symbols.recreate_from_np_array(self[:, idx].copy()) # better save to make copy here

    def extract_pilots(self, frames=None):
        """
        Get pilots. Note this only works on signal sampled at the symbol rate and assumes that the signal is already
        aligned so that it starts with the pilot sequence.

        Parameters
        ----------
        frames : array_like, optional
            which frames to get the pilots for (default: None get for all frames in signal)
        Returns
        -------
        outdata : SignalBase object
            the recovered data symbols
        """        
        if frames is None:
            frames = np.arange(self.nframes)
        else:
            frames = np.atleast_1d(frames)
            nframes = np.max(frames)
            assert nframes <= self.nframes, "Signal object only contains {} frames can't extract more".format(self.nframes)
        idx = np.hstack([np.nonzero(self._idx_pil)[0] + i * self._frame_len for i in frames] )
        return self.pilots.recreate_from_np_array(self[:, idx])

    def __getattr__(self, attr):
        return getattr(self._symbols, attr)

    def cal_ser(self, frames=None, synced=True, signal_rx=None, verbose=False):
        """
        Calculate Symbol Error Rate on the data payload.

        Parameters
        ----------
        frames : array_like, optional
            which frames to calculate the ser for (default: None estimate for all frames in signal)
        synced : bool, optional
            if the signal is synced or not by default this is true for pilot signals, however if no phase tracker is run
            it is possible that modes are rotated in the IQ-plane, which would result in errors
        signal_rx : SignalBase object, optional
            signal on which to measure SER. Default: None -> calculate SER on self
        verbose   : bool, optional
            return the vector of symbol errors

        Returns
        -------
        SER : array_like
            SER per mode
        """
        if signal_rx is None:
            signal_rx = self.get_data(frames)
        return signal_rx.cal_ser(synced=synced, verbose=verbose)

    def cal_ber(self, frames=None, synced=True, signal_rx=None, verbose=False):
        """
        Calculate Bit Error Rate on the data payload.

        Parameters
        ----------
        frames : array_like, optional
            which frames to calculate the ber for (default: None estimate for all frames in signal)
        synced : bool, optional
            if the signal is synced or not by default this is true for pilot signals, however if no phase tracker is run
            it is possible that modes are rotated in the IQ-plane, which would result in errors
        signal_rx : SignalBase object, optional
            signal on which to measure SER. Default: None -> calculate SER on self
        verbose   : bool, optional
            return the vector of symbol errors

        Returns
        -------
        BER : array_like
            BER per mode
        """
        if signal_rx is None:
            signal_rx = self.get_data(frames=frames)
        return signal_rx.cal_ber(synced=synced, verbose=verbose)

    def cal_evm(self, frames=None, synced=True, signal_rx=None, blind=False):
        """
        Calculate Error Vector Magnitude on the data payload.

        Parameters
        ----------
        frames : array_like, optional
            which frames to calculate the evm for (default: None estimate for all frames in signal)
        synced : bool, optional
            if the signal is synced or not by default this is true for pilot signals, however if no phase tracker is run
            it is possible that modes are rotated in the IQ-plane, which would result in errors
        signal_rx : SignalBase object, optional
            signal on which to measure SER. Default: None -> calculate SER on self
        blind : bool, optional
            perform blind EVM calculation without knowledge of transmitted symbols. Note that this significantly
            underestimates the real EVM at low SNRs.

        Returns
        -------
        EVM : array_like
            EVM per mode
        """
        if signal_rx is None:
            signal_rx = self.get_data(frames=frames)
        return signal_rx.cal_evm(synced=synced, blind=blind)

    def cal_gmi(self, frames=None, synced=True, snr=None, signal_rx=None, use_pilot_snr=False):
        """
        Calculate Generalised Mutual Information on the data payload

        Parameters
        ----------
        frames : array_like, optional
            which frames to calculate the gmi for (default: None estimate for all frames in signal)
        synced : bool, optional
            if the signal is synced or not by default this is true for pilot signals, however if no phase tracker is run
            it is possible that modes are rotated in the IQ-plane, which would result in errors
        snr : float, optional
            Estimate of the signal SNR, if not given use the data to calculate
        signal_rx : SignalBase object, optional
            signal on which to measure SER. Default: None -> calculate SER on self
        use_pilot_snr : bool, optional
            use the pilots to calculate the SNR instead of the data

        Returns
        -------
        GMI : array_like
            GMI per mode
        gmi_per_bit : array_like
            generalized mutual information per transmitted bit per mode
        """
        assert not (use_pilot_snr and snr is not None), "use_pilot_snr must not be True if snr is not None"
        if frames is None:
            frames = np.arange(self.nframes)
        if signal_rx is None:
            signal_rx = self.get_data(frames=frames)
        if use_pilot_snr:
            snr = self.est_snr(use_pilots=True)
        return signal_rx.cal_gmi(synced=synced, snr=snr)

    def est_snr(self, frames=None, synced=True, signal_rx=None, symbols_tx=None, use_pilots=False):
        """
        Estimate SNR using known symbols.

        Parameters
        ----------
        frames : array_like or None, optional
            which frames to estimate SNR for (default: None estimate for all frames in signal)
        synced : bool, optional
            if the signal is synced or not by default this is true for pilot signals, however if no phase tracker is run
            it is possible that modes are rotated in the IQ-plane, which would result in errors
        signal_rx : SignalBase object, optional
            signal on which to measure SER. Default: None -> calculate SER on self
        symbols_tx : array_like, optional
            symbols to use in SNR estimation, default: None use self.symbols
        use_pilots : bool, optional
            use the pilots for SNR estimation

        Returns
        -------
        SNR : array_like
            estimated SNR per mode
        """
        if signal_rx is None:
            if use_pilots:
                signal_rx = self.extract_pilots(frames=frames).copy() # needed for pythran
            else:
                signal_rx = self.get_data(frames=frames).copy() #needed for pythran
        return signal_rx.est_snr(synced=synced, symbols_tx=symbols_tx)
    
    def recreate_from_np_array(self, arr, **kwargs):
<<<<<<< HEAD
        nframes = arr.shape[-1]//self.frame_len
        assert nframes > 0, "numpy array needs to be at least frame_len long"
        return super().recreate_from_np_array(arr, nframes=nframes, **kwargs)
=======
        out =  super().recreate_from_np_array(arr, **kwargs)
        assert out.nframes > 0, "input array needs to be at least frame_len * oversampling long"
        return out
>>>>>>> c8ae049d
<|MERGE_RESOLUTION|>--- conflicted
+++ resolved
@@ -1885,12 +1885,6 @@
         return signal_rx.est_snr(synced=synced, symbols_tx=symbols_tx)
     
     def recreate_from_np_array(self, arr, **kwargs):
-<<<<<<< HEAD
-        nframes = arr.shape[-1]//self.frame_len
-        assert nframes > 0, "numpy array needs to be at least frame_len long"
-        return super().recreate_from_np_array(arr, nframes=nframes, **kwargs)
-=======
         out =  super().recreate_from_np_array(arr, **kwargs)
         assert out.nframes > 0, "input array needs to be at least frame_len * oversampling long"
-        return out
->>>>>>> c8ae049d
+        return out