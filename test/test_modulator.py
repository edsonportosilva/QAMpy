--- conflicted
+++ resolved
@@ -2,13 +2,9 @@
 import numpy as np
 import numpy.testing as npt
 
-<<<<<<< HEAD
 from dsp import modulation
 from dsp.core import theory
 
-=======
-from dsp import modulation, theory
->>>>>>> 44f2205c
 
 def _flip_symbols(sig, idx, d, mode=0):
     for i in idx:
@@ -291,6 +287,7 @@
         s2 = s.recreate_from_np_array(arr)
         assert type(s) is type(s2)
         assert s2.dtype is np.dtype(dtype)
+
 
 
 
