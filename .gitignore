*pyc
*.cprof
build/
*.so
*.html
__pycache__
.ropeproject
*.lprof
*.prof
*.egg-info
dsp_cython.c
equaliser_cython.c*
<<<<<<< HEAD
.idea
=======

# Pycharm specific files
.cache/

# User-specific stuff:
.idea/**/workspace.xml
.idea/**/tasks.xml
.idea/dictionaries

# Sensitive or high-churn files:
.idea/**/dataSources/
.idea/**/dataSources.ids
.idea/**/dataSources.xml
.idea/**/dataSources.local.xml
.idea/**/sqlDataSources.xml
.idea/**/dynamic.xml
.idea/**/uiDesigner.xml

# Gradle:
.idea/**/gradle.xml
.idea/**/libraries

# Mongo Explorer plugin:
.idea/**/mongoSettings.xml

## File-based project format:
*.iws
>>>>>>> 2fdf39f1
<|MERGE_RESOLUTION|>--- conflicted
+++ resolved
@@ -10,9 +10,6 @@
 *.egg-info
 dsp_cython.c
 equaliser_cython.c*
-<<<<<<< HEAD
-.idea
-=======
 
 # Pycharm specific files
 .cache/
@@ -40,4 +37,3 @@
 
 ## File-based project format:
 *.iws
->>>>>>> 2fdf39f1
