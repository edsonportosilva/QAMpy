--- conflicted
+++ resolved
@@ -30,14 +30,11 @@
 
         """
         self.M = M
-<<<<<<< HEAD
         self.symbols = theory.cal_symbols_qam(M)
-        self._scale = theory.cal_scaling_factor_qam(M)
-=======
-        self.symbols = calculate_MQAM_symbols(M)
         if not scaling_factor:
-            self._scale = calculate_MQAM_scaling_factor(M)
->>>>>>> 47ed90b6
+            self._scale = theory.cal_scaling_factor_qam(M)
+        else:
+            self._scale = scaling_factor
         self.symbols /= np.sqrt(self._scale)
         self.coding = None
         self._graycode = theory.gray_code_qam(M)
