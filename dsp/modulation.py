--- conflicted
+++ resolved
@@ -130,44 +130,6 @@
         """
         return quantize(utils.normalise_and_center(signal), self.symbols)
 
-<<<<<<< HEAD
-    def cal_evm(self, signal, syms=None):
-        """
-        Calculate the Error Vector Magnitude of the input signal either blindly or against a known symbol sequence, after _[1]. The EVM here is normalised to the average symbol power, not the peak as in some other definitions.
-
-        Parameters
-        ----------
-
-        signal    : array_like
-            input signal to measure the EVM offset
-
-        syms      : array_like, optional
-            known symbol sequence. If this is None, the signal is quantized into its symbols and the EVM is calculated blindly. For low SNRs this will underestimate the real EVM, because detection errors are not counted.
-
-        Returns
-        -------
-
-        evm       : array_like
-            RMS EVM
-
-        References
-        ----------
-        ...[1] Shafik, R. (2006). On the extended relationships among EVM, BER and SNR as performance metrics. In Conference on Electrical and Computer Engineering (p. 408). Retrieved from http://ieeexplore.ieee.org/xpls/abs_all.jsp?arnumber=4178493
-
-
-        Note
-        ----
-
-        The RMS EVM differs from the EVM in dB by a square factor, see the different definitions e.g. on wikipedia.
-        """
-        if syms is None:
-            syms = self.quantize(signal)
-        else:
-            syms, signal_ad = self._sync_and_adjust(syms, signal)
-        return np.sqrt(np.mean(utils.cabssquared(syms-signal)))#/np.mean(abs(self.symbols)**2))
-
-=======
->>>>>>> f927fdb4
     def generate_signal(self,
                       N,
                        snr,
