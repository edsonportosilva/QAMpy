#!/usr/bin/env python3
# -*- coding: utf-8 -*-
"""
Created on Sat May 27 17:11:02 2017

@author: mazurm
"""

import numpy as np
from dsp import equalisation, phaserecovery

def pilot_based_foe(rec_symbs,pilot_symbs):
    """
    Frequency offset estimation for pilot-based DSP. Uses a transmitted pilot
    sequence to find the frequency offset from the corresponding aligned symbols.
    
    Gives higher accuracy than blind power of 4 based FFT for noisy signals. 
    Calculates the phase variations between the batches and does a linear fit
    to find the corresponding frequency offset. 
    
    Input:
        rec_symbs:  Complex symbols after initial Rx DSP
        pilot_symbs: Complex pilot symbols transmitted
        
    
    Output:
        foe:    Estimated FO in terms of complex phase. Average over all modes
        foePerMode: FO estimate for each mode
        condNum:   Condition number of linear fit. Gives accuracy of estimation
    
    """

    rec_symbs = np.atleast_2d(rec_symbs)
    pilot_symbs = np.atleast_2d(pilot_symbs)
    npols = rec_symbs.shape[0]
    
    condNum = np.zeros([npols,1])
    foePerMode = np.zeros([npols,1])
    
    # Search over all polarization
    for l in range(npols):    
        phaseEvolution = np.unwrap(np.angle(pilot_symbs[l,:].conj()*rec_symbs[l,:]))
        
        # fit a first order polynomial to the unwrapped phase evolution
        freqFit = np.polyfit(np.arange(0,len(phaseEvolution)),phaseEvolution,1)
    
        foePerMode[l,0] = freqFit[0]/(2*np.pi)
        condNum[l,0] = freqFit[1]                 
    
    # Average over all modes used
    foe = np.mean(foePerMode)
    
    return foe, foePerMode, condNum

def pilot_based_cpe(rec_symbs, pilot_symbs, pilot_ins_ratio, num_average = 1, use_pilot_ratio = 1, max_num_blocks = None, remove_phase_pilots = True):
    """
    Carrier phase recovery using periodically inserted symbols.
    
    Performs a linear interpolation with averaging over n symbols to estimate
    the phase drift from laser phase noise to compensate for this.
    
    Input: 
        rec_symbs: Received symbols in block (first of each block is the pilot)
        pilot_symbs: Corresponding pilot symbols. 
            Index N is the first symbol in transmitted block N.
        pilot_ins_ratio: Length of each block. Ex. 16 -> 1 pilot symbol followed
            by 15 data symbols
        num_average: Number of pilot symbols to average over to avoid noise. 
        use_pilot_ratio: Use ever n pilots. Can be used to sweep required rate.
        max_num_blocks: Maximum number of blocks to process
        remove_phase_pilots: Remove phase pilots after CPE. Default: True
        
    Output:
        data_symbs: Complex symbols after pilot-aided CPE. Pilot symbols removed
        phase_trace: Resulting phase trace of the CPE
    """
    
    rec_symbs = np.atleast_2d(rec_symbs)
    pilot_symbs = np.atleast_2d(pilot_symbs)
    npols = rec_symbs.shape[0]

    # Extract the pilot symbols
    numBlocks = np.floor(np.shape(rec_symbs)[1]/pilot_ins_ratio)
    # If selected, only process a limited number of blocks. 
    if (max_num_blocks is not None) and numBlocks > max_num_blocks:
        numBlocks = max_num_blocks   
    
    # Make sure that a given number of pilots can be used
    if (numBlocks % use_pilot_ratio):
        numBlocks -= (numBlocks % use_pilot_ratio)            

    # Adapt for number of blocks
    rec_pilots = rec_symbs[:,::int(pilot_ins_ratio)]
    rec_pilots = rec_pilots[:,:int(numBlocks)]
    rec_symbs = rec_symbs[:,:int(pilot_ins_ratio*numBlocks)]

    # Check that the number of blocks are equal and is valid
    numRefPilots = np.shape(pilot_symbs)[1]
    if numBlocks > numRefPilots:
        numBlocks = numRefPilots
        rec_symbs = rec_symbs[:,int(numBlocks*pilot_ins_ratio)]
        rec_pilots = rec_pilots[:,:int(numBlocks)]
    elif numRefPilots > numBlocks:
        pilot_symbs = pilot_symbs[:,:int(numBlocks)]
    
    # Remove every X pilot symbol if selected
    if use_pilot_ratio >= pilot_symbs.shape[1]:
        raise ValueError("Can not use every %d pilots since only %d pilot symbols are present"%(use_pilot_ratio,pilot_symbs.shape[1]))
    rec_pilots = rec_pilots[:,::int(use_pilot_ratio)]
    pilot_symbs = pilot_symbs[:,::int(use_pilot_ratio)]
    
    # Check for a out of bounch error
    if pilot_symbs.shape[1] <= num_average:
        raise ValueError("Inpropper pilot symbol configuration. Larger averaging block size than total number of pilot symbols")
    
    # Should be an odd number to keey symmetry in averaging
    if not(num_average % 2):
        num_average += 1
    
    # Allocate output memory and process modes
    data_symbs = np.zeros([npols,np.shape(rec_symbs)[1]], dtype = complex)
    phase_trace = np.zeros([npols,np.shape(rec_symbs)[1]])
    for l in range(npols):
        # Calculate phase respons
        res_phase = pilot_symbs[l,:].conjugate()*rec_pilots[l,:]
        pilot_phase = np.unwrap(np.angle(res_phase))

        # Fix! Need moving average in numpy
        pilot_phase_average = np.transpose(moving_average(pilot_phase,num_average))
        pilot_phase = np.hstack([pilot_phase[:int((num_average-1)/2)], pilot_phase_average,np.ones(pilot_phase[:int((num_average-1)/2)].shape)*pilot_phase_average[-1]])

        # Pilot positions in the received data set
        pilot_pos = np.arange(0,len(pilot_phase)*pilot_ins_ratio*use_pilot_ratio,pilot_ins_ratio*use_pilot_ratio)
#        pilot_pos_int = np.arange(0,(len(pilot_phase)+1)*pilot_ins_ratio*use_pilot_ratio,pilot_ins_ratio*use_pilot_ratio)
        
        # Lineary interpolate the phase evolution
        phase_trace[l,:] = np.interp(np.arange(0,len(pilot_phase)*pilot_ins_ratio*use_pilot_ratio),\
                               pilot_pos,pilot_phase)

        # Compensate phase
        data_symbs[l,:] = rec_symbs[l,:]*np.exp(-1j*phase_trace[l,:])
        
    # Remove the phase pilots after compensation. This is an option since they can be used for SNR estimation e.g.
    if remove_phase_pilots:
        pilot_pos = np.arange(0,np.shape(data_symbs)[1],pilot_ins_ratio)
        data_symbs = np.delete(data_symbs,pilot_pos, axis = 1)
        
    return data_symbs, phase_trace
    
    
def moving_average(sig, n=3):
    """
    Moving average of signal
    
    Input:
        sig: Signal for moving average
        n: number of averaging samples
        
    Output:
        ret: Returned average signal of length len(sig)-n+1
    """
    
    ret = np.cumsum(sig,dtype=float)
    ret[n:] = ret[n:] - ret[:-n]
    
    return ret[n-1:]/n

"""
 
Locate pilot sequence

"""
def frame_sync(rx_signal, ref_symbs, os, frame_length = 2**16, mu = 1e-3, M_pilot = 4, ntaps = 25, Niter = 10, adap_step = True, method='cma' ,search_overlap = 2):
    """
    Locate and extract the pilot starting frame.
    
    Uses a CMA-based search scheme to located the initiial pilot sequence in
    the long data frame. 
    
    Input:
        rx_signal: Received Rx signal
        ref_symbs: Pilot sequence
        os: Oversampling
        frame_length: Total frame length including pilots and payload
        mu: CMA step size. Tuple(Search, Convergence)
        M_pilot: Order for pilot symbols. Should normally be QPSK and M=4
        ntaps: Number of T/2-spaced taps for equalization
        Niter: Number of iterations for the equalizer.Tuple(Search, Convergence)
        adap_step: Use adaptive step size (bool). Tuple(Search, Convergence)
        method: Equalizer mehtods to be used. Tuple(Search, Convergence)
        search_overlap: Overlap of subsequences in the test 
        
        
    Output:
        eq_pilots: Found pilot sequence after equalization
        shift_factor: New starting point for initial equalization
        out_taps: Taps for equalization of the whole signal
        foe_course: Result of blind FOE used to sync the pilot sequence. 
    
    """
    # Inital settings
    rx_signal = np.atleast_2d(rx_signal)
    ref_symbs = np.atleast_2d(ref_symbs)
    npols = rx_signal.shape[0]
    
    # Find the length of the pilot frame
    pilot_seq_len = len(ref_symbs[0,:])
    
    symb_step_size = int(np.floor(pilot_seq_len * os / search_overlap))
    
    # Adapt signal length
    sig_len = (np.shape(rx_signal)[1])
    if (sig_len > (frame_length + (search_overlap*2 + 5)*pilot_seq_len)*os):
        num_steps = int(np.ceil(((frame_length + (search_overlap*2 + 5) *pilot_seq_len)*os)/symb_step_size))
    else:
        num_steps = int(np.ceil(np.shape(rx_signal)[1] / symb_step_size))
    
    # Now search for every mode independent
    shift_factor = np.zeros(npols,dtype = int)
    for l in range(npols):

        # Search based on equalizer error. Avoid certain part in the beginning and
        # end to ensure that sufficient symbols can be used for the search
        sub_var = np.ones(num_steps)*1e2
        for i in np.arange(2+(search_overlap),num_steps-3-(search_overlap)):
            err_out = equalisation.equalise_signal(rx_signal[:,(i)*symb_step_size:(i+1+(search_overlap-1))*symb_step_size], os, mu, M_pilot,Ntaps = ntaps, Niter = Niter, method = method,adaptive_stepsize = adap_step)[1]
            sub_var[i] = np.var(err_out[l,int(-symb_step_size/os+ntaps):])

        # Lowest variance of the CMA error
        minPart = np.argmin(sub_var)

        # Corresponding short search sequence
        shortSeq = rx_signal[:,(minPart)*symb_step_size:(minPart+1+(search_overlap-1))*symb_step_size]
        
        # Extract a longer sequence to ensure that the complete pilot sequence is found
        longSeq = rx_signal[:,(minPart-2-search_overlap)*symb_step_size:(minPart+3+search_overlap)*symb_step_size]

        # Use the first estimate to get rid of any large FO and simplify alignment
        wx1, err = equalisation.equalise_signal(shortSeq, os, mu, M_pilot,Ntaps = ntaps, Niter = Niter, method = method,adaptive_stepsize = adap_step)

        # Apply filter taps to the long sequence and remove coarse FO
        symbs_out = equalisation.apply_filter(longSeq,os,wx1)
        foe_corse = phaserecovery.find_freq_offset(symbs_out)
        symbs_out = phaserecovery.comp_freq_offset(symbs_out, foe_corse)

        # Check for pi/2 ambiguties
        max_phase_rot = np.zeros([4])
        found_delay = np.zeros([4])
        for k in range(4):
            # Find correlation for all 4 possible pi/2 rotations
            xcov = np.correlate(np.angle(symbs_out[l,:]*1j**k),np.angle(ref_symbs[l,:]))
            max_phase_rot[k] = np.max(np.abs(xcov)**2)
            found_delay[k] = np.argmax(xcov)

        # Select the best one
        symb_delay = int(found_delay[np.argmax(max_phase_rot)])

        # New starting sample
        shift_factor[l] = int((minPart-4)*symb_step_size + os*symb_delay)

    return shift_factor, foe_corse


def equalize_pilot_sequence(rx_signal, ref_symbs, shift_factor, os, sh = False, process_frame_id = 0, frame_length = 2**16, mu = (1e-4,1e-4), M_pilot = 4, ntaps = (25,45), Niter = (10,30), adap_step = (True,True), method=('cma','cma')):
    """
    
    """
    # Inital settings
    rx_signal = np.atleast_2d(rx_signal)
    ref_symbs = np.atleast_2d(ref_symbs)
    npols = rx_signal.shape[0]    
    pilot_seq_len = len(ref_symbs[0,:])    
    eq_pilots = np.zeros([npols,pilot_seq_len],dtype = complex)
    tmp_pilots = np.zeros([npols,pilot_seq_len],dtype = complex)
    out_taps = []

    # Tap update and extract the propper pilot sequuence    
    if not((ntaps[1]-ntaps[0])%os  ==  0):
        raise ValueError("Taps for search and convergence impropper configured")
    tap_cor = int((ntaps[1]-ntaps[0])/2)
    
    # Run FOE and shift spectrum
    if not sh:    
        # First Eq, extract pilot sequence to do FOE
        for l in range(npols):
            pilot_seq = rx_signal[:,shift_factor[l]-tap_cor:shift_factor[l]-tap_cor+pilot_seq_len*os+ntaps[1]-1]
            wx, err = equalisation.equalise_signal(pilot_seq, os, mu[0], M_pilot,Ntaps = ntaps[1], Niter = Niter[1], method = method[0],adaptive_stepsize = adap_step[1])
            symbs_out= equalisation.apply_filter(pilot_seq,os,wx)
            tmp_pilots[l,:] = symbs_out[l,:]
            
        # Pilot-based FOE
        foe, foePerMode, cond = pilot_based_foe(tmp_pilots, ref_symbs)
        foePerMode = np.ones(foePerMode.shape)*foe
        
        # Apply FO-compensation
        sig_dc_center = phaserecovery.comp_freq_offset(rx_signal,foePerMode,os=os)
    else:
        # Signal should be DC-centered. Do nothing. 
        sig_dc_center = rx_signal
        foePerMode = np.zeros([npols,1])
        
    # First step Eq
    for l in range(npols):
        pilot_seq = sig_dc_center[:,shift_factor[l]-tap_cor:+shift_factor[l]-tap_cor+pilot_seq_len*os+ntaps[1]-1]    
        wxy_init, err = equalisation.equalise_signal(pilot_seq, os, mu[1], 4, Ntaps = ntaps[1], Niter = Niter[1], method = method[0],adaptive_stepsize = adap_step[1]) 
        wx, err = equalisation.equalise_signal(pilot_seq, os, mu[1], 4,wxy=wxy_init,Ntaps = ntaps[1], Niter = Niter[1], method = method[1],adaptive_stepsize = adap_step[1]) 
        out_taps.append(wx)
        symbs_out = equalisation.apply_filter(pilot_seq,os,out_taps[l])
        eq_pilots[l,:] = symbs_out[l,:]

    # Equalize using additional frames if selected
    for frame_id in range(0,process_frame_id+1):
        for l in range(npols):
            pilot_seq = sig_dc_center[:,frame_length*os*frame_id+shift_factor[l]-tap_cor:frame_length*os*frame_id+shift_factor[l]-tap_cor+pilot_seq_len*os+ntaps[1]-1]
            wx_1, err = equalisation.equalise_signal(pilot_seq, os, mu[1], 4,wxy=out_taps[l],Ntaps = ntaps[1], Niter = Niter[1], method = method[1],adaptive_stepsize = adap_step[1])
            wx, err = equalisation.equalise_signal(pilot_seq, os, mu[1], 4,wxy=wx_1,Ntaps = ntaps[1], Niter = Niter[1], method = method[1],adaptive_stepsize = adap_step[1]) 
            out_taps[l] = wx

            if frame_id == process_frame_id:
                symbs_out = equalisation.apply_filter(pilot_seq,os,out_taps[l])
                eq_pilots[l,:] = symbs_out[l,:]
                shift_factor[l] = shift_factor[l] + process_frame_id*os*frame_length  

    return eq_pilots, foePerMode, out_taps, shift_factor


def equalize_pilot_sequence_joint(rx_signal, ref_symbs, shift_factor, os, sh = False, process_frame_id = 0, frame_length = 2**16, mu = (1e-4,1e-4), M_pilot = 4, ntaps = (25,45), Niter = (10,30), adap_step = (True,True), method=('cma','cma'),ch_sep=2):
    
    # Check for propper dim
    if not len(rx_signal) == 3:
        raise ValueError("Requires an input signal array with 3 neighboring channels")
    if not len(ref_symbs) == 3:
        raise ValueError("Requires an input pilot symbol array with length 3")
        
    # Assume identical shift for the 2 central modes
    if len(shift_factor) == 1:
        shift_factor = np.vstack(shift_factor,shift_factor)
    
    # Refsymbs for central wavelength channel, n modes 
    ref_symbs_center = np.atleast_2d(ref_symbs[1])
    npols = ref_symbs_center.shape[0]
    
    # Veryfy equal dimentions
    if not npols == rx_signal[1].shape[0]:
        raise ValueError("Different number of modes in the signal and reference symbosl")
    
    # Inital settings
    rx_signal_center = rx_signal[1]
    pilot_seq_len = len(ref_symbs_center[0,:])    
    eq_pilots = np.zeros([npols,pilot_seq_len],dtype = complex)
    tmp_pilots = np.zeros([npols,pilot_seq_len],dtype = complex)
    out_taps = []


    # Tap update and extract the propper pilot sequuence    
    if not((ntaps[1]-ntaps[0])%os  ==  0):
        raise ValueError("Taps for search and convergence impropper configured")
    tap_cor = int((ntaps[1]-ntaps[0])/os)
    
    # Run FOE and shift spectrum
    if not sh:    
        # First Eq, extract pilot sequence to do FOE
        for l in range(npols):
            pilot_seq = rx_signal_center[:,shift_factor[l]-tap_cor:shift_factor[l]-tap_cor+pilot_seq_len*os+ntaps[1]-1]
            wx, err = equalisation.equalise_signal(pilot_seq, os, mu[0], M_pilot, Ntaps=ntaps[1], Niter=Niter[1],
                                                   method=method[0], adaptive_stepsize=adap_step[1])
            symbs_out= equalisation.apply_filter(pilot_seq,os,wx)       
            tmp_pilots[l,:] = symbs_out[l,:]

        foe, foePerMode, cond = pilot_based_foe(tmp_pilots, ref_symbs_center)
        foePerMode = np.ones(foePerMode.shape)*np.mean(foePerMode)
        
        # Apply FO-compensation, create final signal
        sig_dc_left = phaserecovery.comp_freq_offset(rx_signal[0],foePerMode,os=os)
        sig_dc_center = phaserecovery.comp_freq_offset(rx_signal_center,foePerMode,os=os)        
        sig_dc_right = phaserecovery.comp_freq_offset(rx_signal[2],foePerMode,os=os)

    else:
        # Signal should be DC-centered. Extract the strcutres and set the FOE matrix to zero-mtx
        sig_dc_left = rx_signal[0]
        sig_dc_center = rx_signal_center
        sig_dc_right = rx_signal[2]
        foePerMode = np.zeros([npols,1])

    # Shift the side channels out
    sig_dc_left *= np.exp(-1j*2*np.pi*ch_sep*np.linspace(0,rx_signal[0].shape[1]/os,rx_signal[0].shape[1]))
    sig_dc_right *= np.exp(1j*2*np.pi*ch_sep*np.linspace(0,rx_signal[2].shape[1]/os,rx_signal[2].shape[1]))

    # Combine full spectral signal
    full_spec_combined = np.concatenate((sig_dc_left,sig_dc_center,sig_dc_right),axis=0)

    # First step Eq
    data_out = []
    for l in range(npols):
        pilot_seq = sig_dc_center[:,shift_factor[l]-tap_cor:+shift_factor[l]-tap_cor+pilot_seq_len*os+ntaps[1]-1]
        wxy_init, err = equalisation.equalise_signal(pilot_seq, os, mu[0], 4, Ntaps=ntaps[1], Niter=Niter[1],
                                                     method=method[0], adaptive_stepsize=adap_step[1])

        pilot_seq_wdm = full_spec_combined[:,shift_factor[l]-tap_cor:+shift_factor[l]-tap_cor+pilot_seq_len*os+ntaps[1]-1]

<<<<<<< HEAD
        wx, err = equalisation.equalise_signal(pilot_seq_wdm, os, mu[0], 4,wxy=wxy_init_wdm,Ntaps = ntaps[1], Niter = Niter[1], method = method[0],adaptive_stepsize = adap_step[1]) 
        wx, err = equalisation.equalise_signal(pilot_seq_wdm, os, mu[1], 4,wxy=wx,Ntaps = ntaps[1], Niter = Niter[1], method = method[1],adaptive_stepsize = adap_step[1]) 
=======
        # Assemble MIMO structure for interference cancellation
        wxy_init_wdm = np.zeros((6,6,ntaps[1]),dtype=complex)
        wxy_init_wdm[2,2] = wxy_init[0][0]
        wxy_init_wdm[2,3] = wxy_init[0][1]
        wxy_init_wdm[3,2] = wxy_init[1][0]
        wxy_init_wdm[3,3] = wxy_init[1][1]

        wx, err = equalisation.equalise_signal(pilot_seq_wdm, os, mu[0], 4, wxy=wxy_init_wdm, Ntaps=ntaps[1],
                                               Niter=Niter[0], method=method[0], adaptive_stepsize=adap_step[1])
        wx, err = equalisation.equalise_signal(pilot_seq_wdm, os, mu[1], 4, wxy=wx, Ntaps=ntaps[1],
                                               Niter=Niter[1], method=method[1], adaptive_stepsize=adap_step[1])
>>>>>>> ca8784e3
        out_taps.append(wx)
        symbs_out = equalisation.apply_filter(pilot_seq_wdm,os,wx)
        eq_pilots[l,:] = symbs_out[2+l,:]


        rx_mode_sig = full_spec_combined[:,shift_factor[l] - tap_cor:shift_factor[l] - tap_cor + frame_length * os + ntaps[1] - 1]
        data_out_tmp = equalisation.apply_filter(rx_mode_sig,os,wx)
        data_out.append(data_out_tmp[l+2])


    return eq_pilots, foePerMode, out_taps, shift_factor, full_spec_combined,data_out

def find_const_phase_offset(rec_pilots, ref_symbs):
    """
    Finds a constant phase offset between the decoded pilot 
    symbols and the transmitted ones
    
    Input:
        rec_pilots: Complex received pilots (after FOE and alignment)
        ref_symbs: Corresponding transmitted pilot symbols (aligned!)
        
    Output:
        phase_corr_pilots: Phase corrected pilot symbols
        phase_corr: Corresponding phase offset per mode
    
    """
    
    rec_pilots = np.atleast_2d(rec_pilots)
    ref_symbs = np.atleast_2d(ref_symbs)
    npols = rec_pilots.shape[0]

    phase_corr = np.zeros([npols,1],dtype = float)
    
    for l in range(npols):    
        phase_corr[l] = np.mean(np.angle(ref_symbs[l,:].conj()*rec_pilots[l,:]))

    return  phase_corr
    

def correct_const_phase_offset(symbs, phase_offsets):
    """
    Corrects a constant phase offset between the decoded pilot 
    symbols and the transmitted ones
    
    Input:
        symbs: Complex symbols to be compensated
        phase_offsets: Phase offset for each mode
        
    Output:
        symbs: Symbols after phase rotation
    """
    
    symbs = np.atleast_2d(symbs)
    phase_offsets = np.atleast_2d(phase_offsets)
    npols = symbs.shape[0]

    for l in range(npols):
        symbs[l,:] = symbs[l,:] * np.exp(-1j*phase_offsets[l,0])

    return symbs
<|MERGE_RESOLUTION|>--- conflicted
+++ resolved
@@ -398,10 +398,6 @@
 
         pilot_seq_wdm = full_spec_combined[:,shift_factor[l]-tap_cor:+shift_factor[l]-tap_cor+pilot_seq_len*os+ntaps[1]-1]
 
-<<<<<<< HEAD
-        wx, err = equalisation.equalise_signal(pilot_seq_wdm, os, mu[0], 4,wxy=wxy_init_wdm,Ntaps = ntaps[1], Niter = Niter[1], method = method[0],adaptive_stepsize = adap_step[1]) 
-        wx, err = equalisation.equalise_signal(pilot_seq_wdm, os, mu[1], 4,wxy=wx,Ntaps = ntaps[1], Niter = Niter[1], method = method[1],adaptive_stepsize = adap_step[1]) 
-=======
         # Assemble MIMO structure for interference cancellation
         wxy_init_wdm = np.zeros((6,6,ntaps[1]),dtype=complex)
         wxy_init_wdm[2,2] = wxy_init[0][0]
@@ -413,7 +409,6 @@
                                                Niter=Niter[0], method=method[0], adaptive_stepsize=adap_step[1])
         wx, err = equalisation.equalise_signal(pilot_seq_wdm, os, mu[1], 4, wxy=wx, Ntaps=ntaps[1],
                                                Niter=Niter[1], method=method[1], adaptive_stepsize=adap_step[1])
->>>>>>> ca8784e3
         out_taps.append(wx)
         symbs_out = equalisation.apply_filter(pilot_seq_wdm,os,wx)
         eq_pilots[l,:] = symbs_out[2+l,:]
