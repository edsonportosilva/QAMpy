#!/usr/bin/env python3
# -*- coding: utf-8 -*-
"""
Created on Sat May 27 17:11:02 2017

@author: mazurm
"""

import numpy as np
from dsp import equalisation, phaserecovery
def pilot_based_foe(rec_symbs,pilot_symbs):
    """
    Frequency offset estimation for pilot-based DSP. Uses a transmitted pilot
    sequence to find the frequency offset from the corresponding aligned symbols.
    
    Gives higher accuracy than blind power of 4 based FFT for noisy signals. 
    Calculates the phase variations between the batches and does a linear fit
    to find the corresponding frequency offset. 
    
    Input:
        rec_symbs:  Complex symbols after initial Rx DSP
        pilot_symbs: Complex pilot symbols transmitted
        
    
    Output:
        foe:    Estimated FO in terms of complex phase. Average over all modes
        foePerMode: FO estimate for each mode
        condNum:   Condition number of linear fit. Gives accuracy of estimation
    
    """

    rec_symbs = np.atleast_2d(rec_symbs)
    pilot_symbs = np.atleast_2d(pilot_symbs)
    npols = rec_symbs.shape[0]
    
    condNum = np.zeros([npols,1])
    foePerMode = np.zeros([npols,1])
    
    # Search over all polarization
    for l in range(npols):    
        phaseEvolution = np.unwrap(np.angle(pilot_symbs[l,:].conj()*rec_symbs[l,:]))
        
        # fit a first order polynomial to the unwrapped phase evolution
        freqFit = np.polyfit(np.arange(0,len(phaseEvolution)),phaseEvolution,1)
    
        foePerMode[l,0] = freqFit[0]/(2*np.pi)
        condNum[l,0] = freqFit[1]                 
    
    # Average over all modes used
    foe = np.mean(foePerMode)
    
    return foe, foePerMode, condNum

def pilot_based_cpe(rec_symbs, pilot_symbs, pilot_ins_ratio, num_average = 1, use_pilot_ratio = 1, max_num_blocks = None, remove_phase_pilots = True):
    """
    Carrier phase recovery using periodically inserted symbols.
    
    Performs a linear interpolation with averaging over n symbols to estimate
    the phase drift from laser phase noise to compensate for this.
    
    Input: 
        rec_symbs: Received symbols in block (first of each block is the pilot)
        pilot_symbs: Corresponding pilot symbols. 
            Index N is the first symbol in transmitted block N.
        pilot_ins_ratio: Length of each block. Ex. 16 -> 1 pilot symbol followed
            by 15 data symbols
        num_average: Number of pilot symbols to average over to avoid noise. 
        use_pilot_ratio: Use ever n pilots. Can be used to sweep required rate.
        max_num_blocks: Maximum number of blocks to process
        remove_phase_pilots: Remove phase pilots after CPE. Default: True
        
    Output:
        data_symbs: Complex symbols after pilot-aided CPE. Pilot symbols removed
        phase_trace: Resulting phase trace of the CPE
    """
    
    rec_symbs = np.atleast_2d(rec_symbs)
    pilot_symbs = np.atleast_2d(pilot_symbs)
    npols = rec_symbs.shape[0]

    # Extract the pilot symbols
    numBlocks = np.floor(np.shape(rec_symbs)[1]/pilot_ins_ratio)
    # If selected, only process a limited number of blocks. 
    if (max_num_blocks is not None) and numBlocks > max_num_blocks:
        numBlocks = max_num_blocks   
    
    # Make sure that a given number of pilots can be used
    if (numBlocks % use_pilot_ratio):
        numBlocks -= (numBlocks % use_pilot_ratio)            

    # Adapt for number of blocks
    rec_pilots = rec_symbs[:,::int(pilot_ins_ratio)]
    rec_pilots = rec_pilots[:,:int(numBlocks)]
    rec_symbs = rec_symbs[:,:int(pilot_ins_ratio*numBlocks)]

    # Check that the number of blocks are equal and is valid
    numRefPilots = np.shape(pilot_symbs)[1]
    if numBlocks > numRefPilots:
        numBlocks = numRefPilots
        rec_symbs = rec_symbs[:,int(numBlocks*pilot_ins_ratio)]
        rec_pilots = rec_pilots[:,:int(numBlocks)]
    elif numRefPilots > numBlocks:
        pilot_symbs = pilot_symbs[:,:int(numBlocks)]
    
    # Remove every X pilot symbol if selected
    if use_pilot_ratio >= pilot_symbs.shape[1]:
        raise ValueError("Can not use every %d pilots since only %d pilot symbols are present"%(use_pilot_ratio,pilot_symbs.shape[1]))
    rec_pilots = rec_pilots[:,::int(use_pilot_ratio)]
    pilot_symbs = pilot_symbs[:,::int(use_pilot_ratio)]
    
    # Check for a out of bounch error
    if pilot_symbs.shape[1] <= num_average:
        raise ValueError("Inpropper pilot symbol configuration. Larger averaging block size than total number of pilot symbols")
    
    # Should be an odd number to keey symmetry in averaging
    if not(num_average % 2):
        num_average += 1
    
    # Allocate output memory and process modes
    data_symbs = np.zeros([npols,np.shape(rec_symbs)[1]], dtype = complex)
    phase_trace = np.zeros([npols,np.shape(rec_symbs)[1]])
    for l in range(npols):
        # Calculate phase respons
        res_phase = pilot_symbs[l,:].conjugate()*rec_pilots[l,:]
        pilot_phase = np.unwrap(np.angle(res_phase))

        # Fix! Need moving average in numpy
        pilot_phase_average = np.transpose(moving_average(pilot_phase,num_average))
        pilot_phase = np.hstack([pilot_phase[:int((num_average-1)/2)], pilot_phase_average,np.ones(pilot_phase[:int((num_average-1)/2)].shape)*pilot_phase_average[-1]])

        # Pilot positions in the received data set
        pilot_pos = np.arange(0,len(pilot_phase)*pilot_ins_ratio*use_pilot_ratio,pilot_ins_ratio*use_pilot_ratio)
#        pilot_pos_int = np.arange(0,(len(pilot_phase)+1)*pilot_ins_ratio*use_pilot_ratio,pilot_ins_ratio*use_pilot_ratio)
        
        # Lineary interpolate the phase evolution
        phase_trace[l,:] = np.interp(np.arange(0,len(pilot_phase)*pilot_ins_ratio*use_pilot_ratio),\
                               pilot_pos,pilot_phase)

        # Compensate phase
        data_symbs[l,:] = rec_symbs[l,:]*np.exp(-1j*phase_trace[l,:])
        
    # Remove the phase pilots after compensation. This is an option since they can be used for SNR estimation e.g.
    if remove_phase_pilots:
        pilot_pos = np.arange(0,np.shape(data_symbs)[1],pilot_ins_ratio)
        data_symbs = np.delete(data_symbs,pilot_pos, axis = 1)
        
    return data_symbs, phase_trace
    
    
def moving_average(sig, n=3):
    """
    Moving average of signal
    
    Input:
        sig: Signal for moving average
        n: number of averaging samples
        
    Output:
        ret: Returned average signal of length len(sig)-n+1
    """
    
    ret = np.cumsum(sig,dtype=float)
    ret[n:] = ret[n:] - ret[:-n]
    
    return ret[n-1:]/n

"""
 
Locate pilot sequence

"""
def frame_sync(rx_signal, ref_symbs, os, frame_length = 2**16, mu = 1e-3, M_pilot = 4, ntaps = 25, Niter = 10, adap_step = True, method='cma' ,search_overlap = 2):
    """
    Locate and extract the pilot starting frame.
    
    Uses a CMA-based search scheme to located the initiial pilot sequence in
    the long data frame. 
    
    Input:
        rx_signal: Received Rx signal
        ref_symbs: Pilot sequence
        os: Oversampling
        frame_length: Total frame length including pilots and payload
        mu: CMA step size. Tuple(Search, Convergence)
        M_pilot: Order for pilot symbols. Should normally be QPSK and M=4
        ntaps: Number of T/2-spaced taps for equalization
        Niter: Number of iterations for the equalizer.Tuple(Search, Convergence)
        adap_step: Use adaptive step size (bool). Tuple(Search, Convergence)
        method: Equalizer mehtods to be used. Tuple(Search, Convergence)
        search_overlap: Overlap of subsequences in the test 
        
        
    Output:
        eq_pilots: Found pilot sequence after equalization
        shift_factor: New starting point for initial equalization
        out_taps: Taps for equalization of the whole signal
        foe_course: Result of blind FOE used to sync the pilot sequence. 
    
    """
    # Inital settings
    rx_signal = np.atleast_2d(rx_signal)
    ref_symbs = np.atleast_2d(ref_symbs)
    npols = rx_signal.shape[0]
    
    # Find the length of the pilot frame
    pilot_seq_len = len(ref_symbs[0,:])
    
    symb_step_size = int(np.floor(pilot_seq_len * os / search_overlap))
    
    # Adapt signal length
    sig_len = (np.shape(rx_signal)[1])
    if (sig_len > (frame_length + (search_overlap*2 + 5)*pilot_seq_len)*os):
        num_steps = int(np.ceil(((frame_length + (search_overlap*2 + 5) *pilot_seq_len)*os)/symb_step_size))
    else:
        num_steps = int(np.ceil(np.shape(rx_signal)[1] / symb_step_size))
    
    # Now search for every mode independent
    shift_factor = np.zeros(npols,dtype = int)
    for l in range(npols):

        # Search based on equalizer error. Avoid certain part in the beginning and
        # end to ensure that sufficient symbols can be used for the search
        sub_var = np.ones(num_steps)*1e2
        for i in np.arange(2+(search_overlap),num_steps-3-(search_overlap)):
            err_out = equalisation.equalise_signal(rx_signal[:,(i)*symb_step_size:(i+1+(search_overlap-1))*symb_step_size], os, mu, M_pilot,Ntaps = ntaps, Niter = Niter, method = method,adaptive_stepsize = adap_step)[1]
            sub_var[i] = np.var(err_out[l,int(-symb_step_size/os+ntaps):])

        # Lowest variance of the CMA error
        minPart = np.argmin(sub_var)

        # Corresponding short search sequence
        shortSeq = rx_signal[:,(minPart)*symb_step_size:(minPart+1+(search_overlap-1))*symb_step_size]
        
        # Extract a longer sequence to ensure that the complete pilot sequence is found
        longSeq = rx_signal[:,(minPart-2-search_overlap)*symb_step_size:(minPart+3+search_overlap)*symb_step_size]

        # Use the first estimate to get rid of any large FO and simplify alignment
        wx1, err = equalisation.equalise_signal(shortSeq, os, mu, M_pilot,Ntaps = ntaps, Niter = Niter, method = method,adaptive_stepsize = adap_step)

        # Apply filter taps to the long sequence and remove coarse FO
        symbs_out = equalisation.apply_filter(longSeq,os,wx1)
        foe_corse = phaserecovery.find_freq_offset(symbs_out)
        symbs_out = phaserecovery.comp_freq_offset(symbs_out, foe_corse)

        # Check for pi/2 ambiguties
        max_phase_rot = np.zeros([4])
        found_delay = np.zeros([4])
        for k in range(4):
            # Find correlation for all 4 possible pi/2 rotations
            xcov = np.correlate(np.angle(symbs_out[l,:]*1j**k),np.angle(ref_symbs[l,:]))
            max_phase_rot[k] = np.max(np.abs(xcov)**2)
            found_delay[k] = np.argmax(xcov)

        # Select the best one
        symb_delay = int(found_delay[np.argmax(max_phase_rot)])

        # New starting sample
        shift_factor[l] = int((minPart-4)*symb_step_size + os*symb_delay)

    return  shift_factor, foe_corse


def equalize_pilot_sequence(rx_signal, ref_symbs, shift_factor, os, sh = False, process_frame_id = 0, frame_length = 2**16, mu = (1e-4,1e-4), M_pilot = 4, ntaps = (25,45), Niter = (10,30), adap_step = (True,True), method=('cma','cma'),foe_symbs = None):
    
    # Inital settings
    rx_signal = np.atleast_2d(rx_signal)
    ref_symbs = np.atleast_2d(ref_symbs)
    npols = rx_signal.shape[0]    
    pilot_seq_len = len(ref_symbs[0,:])    
    eq_pilots = np.zeros([npols,pilot_seq_len],dtype = complex)
    tmp_pilots = np.zeros([npols,pilot_seq_len],dtype = complex)
    out_taps = []

    # Tap update and extract the propper pilot sequuence    
    if not((ntaps[1]-ntaps[0])%os  ==  0):
        raise ValueError("Taps for search and convergence impropper configured")
    tap_cor = int((ntaps[1]-ntaps[0])/2)
    
    # Run FOE and shift spectrum
    if not sh:    
        # First Eq, extract pilot sequence to do FOE
        for l in range(npols):
            pilot_seq = rx_signal[:,shift_factor[l]-tap_cor:shift_factor[l]-tap_cor+pilot_seq_len*os+ntaps[1]-1]
            wx, err = equalisation.equalise_signal(pilot_seq, os, mu[0], M_pilot,Ntaps = ntaps[1], Niter = Niter[1], method = method[0],adaptive_stepsize = adap_step[1])
            symbs_out= equalisation.apply_filter(pilot_seq,os,wx)
            tmp_pilots[l,:] = symbs_out[l,:]
            
<<<<<<< HEAD
        # FOE Estimation, several options available. Default is pilot aided
        if do_pilot_based_foe:
            # Use the pilot-based FOE. Requires a pilot sequence of sufficient length    
            if foe_symbs is None:
                foe, foePerMode, cond = pilot_based_foe(tmp_pilots, ref_symbs)
            else:
                num_symbs = int(foe_symbs)
                if num_symbs > pilot_seq_len:
                    raise ValueError("Required number of symbols for FOE is larger than availabe sequence length. Maximum length available is %d"%pilot_seq_len)
                foe, foePerMode, cond = pilot_based_foe(tmp_pilots[:,:num_symbs], ref_symbs[:,:num_symbs])

        # Equalize 1 frame and do blind 4:th power FFT-based estimation
        else:
            foe_est_symbs = np.zeros([npols, frame_length],dtype=complex)
            for l in range(npols):
                # If blind_foe_payload is true, use the payload for FOE estimation and not the pilot sequence. Aims at comparing blind power of 4 FOE to pilot-based
                if blind_foe_payload:
                    est_sig = rx_signal[:,
                              shift_factor[l] - tap_cor + pilot_seq_len*os:shift_factor[l] - tap_cor + frame_length * os + ntaps[1] - 1 + pilot_seq_len*os]
                else:
                    est_sig = rx_signal[:,shift_factor[l]-tap_cor:shift_factor[l]-tap_cor+frame_length*os+ntaps[1]-1]
                est_frame = equalisation.apply_filter(est_sig,os,wx)
                foe_est_symbs[l,:] = est_frame[l,:]
            if foe_symbs is None:
                foePerMode = phaserecovery.find_freq_offset(foe_est_symbs)
            else:
                foePerMode = phaserecovery.find_freq_offset(foe_est_symbs[:,:foe_symbs],fft_size=foe_symbs)
        if avg_foe_modes:
            foe = np.mean(foePerMode)
            foePerMode = np.ones(foePerMode.shape)*foe
=======
        # Pilot-based FOE
        foe, foePerMode, cond = pilot_based_foe(tmp_pilots, ref_symbs)
        foePerMode = np.ones(foePerMode.shape)*foe
        
>>>>>>> ee896a50
        # Apply FO-compensation
        sig_dc_center = phaserecovery.comp_freq_offset(rx_signal,foePerMode,os=os)
    else:
        # Signal should be DC-centered. Do nothing. 
        sig_dc_center = rx_signal
        foePerMode = np.zeros([npols,1])
        
    # First step Eq
    for l in range(npols):
        pilot_seq = sig_dc_center[:,shift_factor[l]-tap_cor:+shift_factor[l]-tap_cor+pilot_seq_len*os+ntaps[1]-1]    
        wxy_init, err = equalisation.equalise_signal(pilot_seq, os, mu[1], 4, Ntaps = ntaps[1], Niter = Niter[1], method = method[0],adaptive_stepsize = adap_step[1]) 
        wx, err = equalisation.equalise_signal(pilot_seq, os, mu[1], 4,wxy=wxy_init,Ntaps = ntaps[1], Niter = Niter[1], method = method[1],adaptive_stepsize = adap_step[1]) 
        out_taps.append(wx)
        symbs_out = equalisation.apply_filter(pilot_seq,os,out_taps[l])
        eq_pilots[l,:] = symbs_out[l,:]

    # Equalize using additional frames if selected
    for frame_id in range(0,process_frame_id+1):
        for l in range(npols):
            pilot_seq = sig_dc_center[:,frame_length*os*frame_id+shift_factor[l]-tap_cor:frame_length*os*frame_id+shift_factor[l]-tap_cor+pilot_seq_len*os+ntaps[1]-1]    
            wx_1, err = equalisation.equalise_signal(pilot_seq, os, mu[1], 4,wxy=out_taps[l],Ntaps = ntaps[1], Niter = Niter[1], method = method[1],adaptive_stepsize = adap_step[1])
            wx, err = equalisation.equalise_signal(pilot_seq, os, mu[1], 4,wxy=wx_1,Ntaps = ntaps[1], Niter = Niter[1], method = method[1],adaptive_stepsize = adap_step[1]) 
            out_taps[l] = wx

            if frame_id == process_frame_id:
                symbs_out = equalisation.apply_filter(pilot_seq,os,out_taps[l])
                eq_pilots[l,:] = symbs_out[l,:]
                shift_factor[l] = shift_factor[l] + process_frame_id*os*frame_length  

    return eq_pilots, foePerMode, out_taps, shift_factor


def find_const_phase_offset(rec_pilots, ref_symbs):
    """
    Finds a constant phase offset between the decoded pilot 
    symbols and the transmitted ones
    
    Input:
        rec_pilots: Complex received pilots (after FOE and alignment)
        ref_symbs: Corresponding transmitted pilot symbols (aligned!)
        
    Output:
        phase_corr_pilots: Phase corrected pilot symbols
        phase_corr: Corresponding phase offset per mode
    
    """
    
    rec_pilots = np.atleast_2d(rec_pilots)
    ref_symbs = np.atleast_2d(ref_symbs)
    npols = rec_pilots.shape[0]

    phase_corr = np.zeros([npols,1],dtype = float)
    
    for l in range(npols):    
        phase_corr[l] = np.mean(np.angle(ref_symbs[l,:].conj()*rec_pilots[l,:]))

    return  phase_corr
    

def correct_const_phase_offset(symbs, phase_offsets):
    """
    Corrects a constant phase offset between the decoded pilot 
    symbols and the transmitted ones
    
    Input:
        symbs: Complex symbols to be compensated
        phase_offsets: Phase offset for each mode
        
    Output:
        symbs: Symbols after phase rotation
    """
    
    symbs = np.atleast_2d(symbs)
    phase_offsets = np.atleast_2d(phase_offsets)
    npols = symbs.shape[0]

    for l in range(npols):
        symbs[l,:] = symbs[l,:] * np.exp(-1j*phase_offsets[l,0])

    return symbs


<|MERGE_RESOLUTION|>--- conflicted
+++ resolved
@@ -261,7 +261,9 @@
 
 
 def equalize_pilot_sequence(rx_signal, ref_symbs, shift_factor, os, sh = False, process_frame_id = 0, frame_length = 2**16, mu = (1e-4,1e-4), M_pilot = 4, ntaps = (25,45), Niter = (10,30), adap_step = (True,True), method=('cma','cma'),foe_symbs = None):
-    
+    """
+    
+    """
     # Inital settings
     rx_signal = np.atleast_2d(rx_signal)
     ref_symbs = np.atleast_2d(ref_symbs)
@@ -285,43 +287,10 @@
             symbs_out= equalisation.apply_filter(pilot_seq,os,wx)
             tmp_pilots[l,:] = symbs_out[l,:]
             
-<<<<<<< HEAD
-        # FOE Estimation, several options available. Default is pilot aided
-        if do_pilot_based_foe:
-            # Use the pilot-based FOE. Requires a pilot sequence of sufficient length    
-            if foe_symbs is None:
-                foe, foePerMode, cond = pilot_based_foe(tmp_pilots, ref_symbs)
-            else:
-                num_symbs = int(foe_symbs)
-                if num_symbs > pilot_seq_len:
-                    raise ValueError("Required number of symbols for FOE is larger than availabe sequence length. Maximum length available is %d"%pilot_seq_len)
-                foe, foePerMode, cond = pilot_based_foe(tmp_pilots[:,:num_symbs], ref_symbs[:,:num_symbs])
-
-        # Equalize 1 frame and do blind 4:th power FFT-based estimation
-        else:
-            foe_est_symbs = np.zeros([npols, frame_length],dtype=complex)
-            for l in range(npols):
-                # If blind_foe_payload is true, use the payload for FOE estimation and not the pilot sequence. Aims at comparing blind power of 4 FOE to pilot-based
-                if blind_foe_payload:
-                    est_sig = rx_signal[:,
-                              shift_factor[l] - tap_cor + pilot_seq_len*os:shift_factor[l] - tap_cor + frame_length * os + ntaps[1] - 1 + pilot_seq_len*os]
-                else:
-                    est_sig = rx_signal[:,shift_factor[l]-tap_cor:shift_factor[l]-tap_cor+frame_length*os+ntaps[1]-1]
-                est_frame = equalisation.apply_filter(est_sig,os,wx)
-                foe_est_symbs[l,:] = est_frame[l,:]
-            if foe_symbs is None:
-                foePerMode = phaserecovery.find_freq_offset(foe_est_symbs)
-            else:
-                foePerMode = phaserecovery.find_freq_offset(foe_est_symbs[:,:foe_symbs],fft_size=foe_symbs)
-        if avg_foe_modes:
-            foe = np.mean(foePerMode)
-            foePerMode = np.ones(foePerMode.shape)*foe
-=======
         # Pilot-based FOE
         foe, foePerMode, cond = pilot_based_foe(tmp_pilots, ref_symbs)
         foePerMode = np.ones(foePerMode.shape)*foe
         
->>>>>>> ee896a50
         # Apply FO-compensation
         sig_dc_center = phaserecovery.comp_freq_offset(rx_signal,foePerMode,os=os)
     else:
