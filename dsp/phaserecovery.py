#vim:fileencoding=utf-8
from __future__ import division, print_function
import arrayfire as af
import numpy as np
from .segmentaxis import segment_axis
from .theory import calculate_MQAM_symbols
from .signal_quality import calS0
from .dsp_cython import gen_unwrap
import numba 

SYMBOLS_16QAM = calculate_MQAM_symbols(16)
NMAX = 4*1024**3

def viterbiviterbi_gen(N, E, M):
    """
    Viterbi-Viterbi blind phase recovery for an M-PSK signal

    Parameters
    ----------
    N : int
        number of samples to average over
    E : array_like
        the electric field of the signal
    M : int
        order of the M-PSK

    Returns
    -------
    Eout : array_like
        Field with compensated phases
    """
    E = E.flatten()
    L = len(E)
    phi = np.angle(E)
    E_raised = np.exp(1.j * phi)**M
    sa = segment_axis(E_raised, N, N - 1)
    phase_est = np.sum(sa, axis=1)
    phase_est = np.unwrap(np.angle(phase_est))
    if N % 2:
        E = E[(N - 1) / 2:L - (N - 1) / 2]
    else:
        E = E[N / 2 - 1:L - (N / 2)]
    #if M == 4: # QPSK needs pi/4 shift
    # need a shift by pi/M for constellation points to not be on the axis
    phase_est = phase_est - np.pi
    return E * np.exp(-1.j * phase_est / M)

def blindphasesearch_py(E, Mtestangles, symbols, N):
    angles = np.linspace(-np.pi/4, np.pi/4, Mtestangles, endpoint=False)
    EE = E[:,np.newaxis]*np.exp(1.j*angles)
    idx = np.zeros(len(E)-2*N, dtype=np.int)
    dist = (abs(EE[:2*N, :, np.newaxis]-symbols)**2).min(axis=2)
    idx[0] = dist.sum(axis=0).argmin(axis=0)
    for i in range(1,len(idx)):
        tmp = (abs(EE[N+i,:,np.newaxis]-symbols)**2).min(axis=1).reshape(1,Mtestangles)
        dist = np.concatenate([dist[1:], tmp])#(abs(EE[N+i,:,np.newaxis]-symbols)**2).min(axis=1)])
        idx[i] = dist.sum(axis=0).argmin(axis=0)
    ph = np.unwrap(angles[idx]*4)/4
    En = E[N:-N]*np.exp(1.j*ph)
    return En, ph

def afmavg(X, N, axis=0):
    cs = af.accum(X, dim=axis)
    return cs[N:] - cs[:-N]

def blindphasesearch_af(E, Mtestangles, symbols, N, precision=16, angles=None):
    global NMAX
    if precision == 16:
        prec_dtype = np.complex128
    elif precision == 8:
        prec_dtype = np.complex64
    else:
        raise ValueError("Precision has to be either 16 for double complex or 8 for single complex")
    if angles is None:
        angles = np.linspace(-np.pi/4, np.pi/4, Mtestangles, endpoint=False)
    else:
        Mtestangles = angles.shape[1]
    Nmax = NMAX//Mtestangles//symbols.shape[0]//16
    L = E.shape[0]
    #angles = np.arange(Mtestangles)*np.pi/2/Mtestangles
    EE = E[:,np.newaxis]*np.exp(1.j*angles)
    syms  = af.np_to_af_array(symbols.astype(prec_dtype).reshape(1,1,-1))
    idxnd = np.zeros(L, dtype=np.int32)
    if L <= Nmax+N:
        Eaf = af.np_to_af_array(EE.astype(prec_dtype))
        tmp = af.min(af.abs(af.broadcast(lambda x,y: x-y, Eaf[0:L,:], syms))**2, dim=2)
        cs = afmavg(tmp, 2*N, axis=0)
        val, idx = af.imin(cs, dim=1)
        idxnd[N:-N] = np.array(idx)
        #return E[N:-N]*np.exp(1.j*angles[np.array(idx)])
    else:
        K = L//Nmax
        R = L%Nmax
        if R < N:
            R = R+Nmax
            K -= 1
<<<<<<< HEAD
        Eaf = af.np_to_af_array(EE[0:Nmax+N].astype(np.complex128))
=======
        Eaf = af.np_to_af_array(EE[0:Nmax+N].astype(prec_dtype))
        idxnd = np.zeros(L-2*N, dtype=np.int32)
>>>>>>> abcaaae7
        tmp = af.min(af.abs(af.broadcast(lambda x,y: x-y, Eaf, syms))**2, dim=2)
        tt = np.array(tmp)
        cs = afmavg(tmp, 2*N, axis=0)
        val, idx = af.imin(cs, dim=1)
        idxnd[N:Nmax] = np.array(idx)
        for i in range(1,K):
            Eaf = af.np_to_af_array(EE[i*Nmax-N:(i+1)*Nmax+N].astype(np.complex128))
            tmp = af.min(af.abs(af.broadcast(lambda x,y: x-y, Eaf, syms))**2, dim=2)
            cs = afmavg(tmp, 2*N, axis=0)
            val, idx = af.imin(cs, dim=1)
            idxnd[i*Nmax:(i+1)*Nmax] = np.array(idx)
        Eaf = af.np_to_af_array(EE[K*Nmax-N:K*Nmax+R].astype(np.complex128))
        tmp = af.min(af.abs(af.broadcast(lambda x,y: x-y, Eaf, syms))**2, dim=2)
        cs = afmavg(tmp, 2*N, axis=0)
        val, idx = af.imin(cs, dim=1)
<<<<<<< HEAD
        idxnd[K*Nmax:-N] = np.array(idx)
    #angles_adj = np.unwrap(angles[idxnd]*4, discont=np.pi*6/4)/4
=======
        idxnd[K*Nmax-N:] = np.array(idx)
    angles_adj = np.unwrap(angles[idxnd]*4, discont=np.pi*5/4)/4
>>>>>>> abcaaae7
    #angles_adj = gen_unwrap(angles[idxnd], np.pi/16 , np.pi/2)
    #T = np.pi/2 * 3/4
    #angles_adj = T*np.unwrap(angles[idxnd]*2*np.pi/T)/(2*np.pi)
    #En = E[N:-N]*np.exp(1.j*angles_adj)
    if angles.ndim > 1:
        return select_angles(angles, idxnd)
        #return angles[:,idxnd]
    else:
        return angles[idxnd]

@numba.jit(nopython=True)
def select_angles(angles, idx):
    L = angles.shape[0]
    anglesn = np.zeros(L, dtype=np.float64)
    for i in range(L):
        anglesn[i] = angles[i, idx[i]]
    return anglesn
 

def two_stageBPS(E, Mtestangles, B, symbols, N , precision=16):
    """Two stage BPS to reduce number of required angles"""
    ph = blindphasesearch_af(E, Mtestangles, symbols, N, precision)
    b = np.linspace(-B/2, B/2, B)
    phn = ph[:,np.newaxis] + b[np.newaxis,:]/(B*Mtestangles)*np.pi/2
    phf = blindphasesearch_af(E, Mtestangles, symbols, N, precision, angles=phn)
    angles_adj = np.unwrap(phf*4, discont=np.pi*4/4)/4
    En = E*np.exp(1.j*angles_adj)
    return En[N:-N], angles_adj, phf



def viterbiviterbi_qpsk(N, E):
    """
    Viterbi-Viterbi blind phase recovery for QPSK signal

    Parameters
    ----------
    N : int
        number of samples to average over
    E : array_like
        the electric field of the signal

    Returns
    -------
    Eout : array_like
        Field with compensated phases
    """
    return viterbiviterbi_gen(N, E, 4)


def viterbiviterbi_bpsk(N, E):
    """
    Viterbi-Viterbi for BPSK signal

    Parameters
    ----------
    N : int
        number of samples to average over
    E : array_like
        the electric field of the signal

    Returns
    -------
    Eout : array_like
        Field with compensated phases
    """
    return viterbiviterbi_gen(N, E, 2)


def __findmax_16QAM(rk, ci, vk):
    mkk = np.real(rk * np.conj(ci) * np.conj(vk) - abs(ci)**2 / 2)
    pk = np.argmax(mkk)
    return ci[pk]


def ML_phase_16QAM(X, Y, pix, piy, cfactor):
    """
    Maximum-likelihood phase recovery for 16-QAM signal
    using pilots for starting the estimator on a dual-pol 16 QAM signal.

    Parameters
    ----------
    X : array_like
        X polarisation of the input signal field
    Y : array_like
        Y polarisation of the input signal field
    pix : array_like
        Known pilot data (X polarisation)
    piy : array_like
        Known pilot data (Y polarisation)

    Returns
    -------
    RecoveredX : array_like
        Phase recovered signal field (X polarisation)
    RecoveredY : array_like
        Phase recovered signal field (Y polarisation)
    """
    N = len(X)
    cfactor = len(pix)
    pilotX = np.zeros(N, dtype=np.complex)
    pilotY = np.zeros(N, dtype=np.complex)
    pilotX[:cfactor] = pix
    pilotY[:cfactor] = piy
    pcoeX = np.zeros(N, dtype=np.complex)
    pcoeY = np.zeros(N, dtype=np.complex)
    pcoeX[:cfactor] = np.angle(np.conj(pilotX[:cfactor]) * X[:cfactor])
    pcoeY[:cfactor] = np.angle(np.conj(pilotY[:cfactor]) * Y[:cfactor])
    for k in range(cfactor, N):
        pcoeX[k] = np.angle(
            np.sum(np.conj(pilotX[k - cfactor:k]) * X[k - cfactor:k]))
        pcoeY[k] = np.angle(
            np.sum(np.conj(pilotY[k - cfactor:k]) * Y[k - cfactor:k]))
        pilotX[k] = __findmax_16QAM(X[k], SYMBOLS_16QAM,\
                    np.sum(np.conj(pilotX[k-cfactor:k])*X[k-cfactor:k])/\
                    np.sum(np.abs(pilotX[k-cfactor:k])**2))
        pilotY[k] = __findmax_16QAM(Y[k], SYMBOLS_16QAM,
                    np.sum(np.conj(pilotY[k-cfactor:k])*Y[k-cfactor:k])/\
                    np.sum(np.abs(pilotY[k-cfactor:k])**2))
    return X * np.exp(-1.j * pcoeX), Y * np.exp(-1.j * pcoeY)


def partition_16QAM(E):
    r"""Partition a 16-QAM signal into the inner and outer circles.

    Separates a 16-QAM signal into the inner and outer rings, which have
    different phase orientations. Detailed in _[1].

    Parameters
    ----------
        E : array_like
            electric field of the signal

    Returns
    -------
        class1_mask : array_like
            A mask designating the class 1 symbols which are the smallest and
            largest rings.
        class2_mask : array_like
            A mask designating the class 2 symbols which lie on the middle ring

    References
    ----------
    .. [1] R. Muller and D. D. A. Mello, “Phase-offset estimation for
       joint-polarization phase-recovery in DP-16-QAM systems,” Photonics
       Technol. Lett. …, vol. 22, no. 20, pp. 1515–1517, 2010.
    """

    S0 = calS0(E, 1.32)
    inner = (np.sqrt(S0 / 5) + np.sqrt(S0)) / 2.
    outer = (np.sqrt(9 * S0 / 5) + np.sqrt(S0)) / 2.
    Ea = abs(E)
    class1_mask = (Ea < inner) | (Ea > outer)
    class2_mask = ~class1_mask
    return class1_mask, class2_mask


def ff_Phase_recovery_16QAM(E, Nangles, Nsymbols):
    phi = np.linspace(0, np.pi, Nangles)
    N = len(E)
    d = (abs(E[:, np.newaxis, np.newaxis] * np.exp(1.j * phi)[:, np.newaxis] -
             SYMBOLS_16QAM)**2).min(axis=2)
    phinew = np.zeros(N - Nsymbols, dtype=np.float)
    for k in range(Nsymbols, N - Nsymbols):
        phinew[k] = phi[np.sum(d[k - Nsymbols:k + Nsymbols], axis=0).argmin()]
    return E[Nsymbols:] * np.exp(1.j * phinew)


def QPSK_partition_phase_16QAM(Nblock, E):
    r"""16-QAM blind phase recovery using QPSK partitioning.

    A blind phase estimator for 16-QAM signals based on partitioning the signal
    into 3 rings, which are then phase estimated using traditional V-V phase
    estimation after Fatadin et al _[1].

    Parameters
    ----------
        Nblock : int
            number of samples in an averaging block
        E : array_like
            electric field of the signal

    Returns
    -------
        E_rec : array_like
            electric field of the signal with recovered phase.

    References
    ----------
    .. [1] I. Fatadin, D. Ives, and S. Savory, “Laser linewidth tolerance
       for 16-QAM coherent optical systems using QPSK partitioning,”
       Photonics Technol. Lett. IEEE, vol. 22, no. 9, pp. 631–633, May 2010.

    """
    dphi = np.pi / 4 + np.arctan(1 / 3)
    L = len(E)
    # partition QPSK signal into qpsk constellation and non-qpsk const
    c1_m, c2_m = partition_16QAM(E)
    Sx = np.zeros(len(E), dtype=np.complex128)
    Sx[c2_m] = (E[c2_m] * np.exp(1.j * dphi))**4
    So = np.zeros(len(E), dtype=np.complex128)
    So[c2_m] = (E[c2_m] * np.exp(1.j * -dphi))**4
    S1 = np.zeros(len(E), dtype=np.complex128)
    S1[c1_m] = (E[c1_m])**4
    E_n = np.zeros(len(E), dtype=np.complex128)
    phi_est = np.zeros(len(E), dtype=np.float64)
    for i in range(0, L, Nblock):
        S1_sum = np.sum(S1[i:i + Nblock])
        Sx_tmp = np.min(
            [S1_sum - Sx[i:i + Nblock], S1_sum - So[i:i + Nblock]],
            axis=0)[c2_m[i:i + Nblock]]
        phi_est[i:i + Nblock] = np.angle(S1_sum + Sx_tmp.sum())
    phi_est = np.unwrap(phi_est) / 4 - np.pi / 4
    return (E * np.exp(-1.j * phi_est))[:(L // Nblock) * Nblock]<|MERGE_RESOLUTION|>--- conflicted
+++ resolved
@@ -63,7 +63,7 @@
     cs = af.accum(X, dim=axis)
     return cs[N:] - cs[:-N]
 
-def blindphasesearch_af(E, Mtestangles, symbols, N, precision=16, angles=None):
+def blindphasesearch_af(E, Mtestangles, symbols, N, precision=16, angles=None, applyphase=False):
     global NMAX
     if precision == 16:
         prec_dtype = np.complex128
@@ -94,12 +94,7 @@
         if R < N:
             R = R+Nmax
             K -= 1
-<<<<<<< HEAD
-        Eaf = af.np_to_af_array(EE[0:Nmax+N].astype(np.complex128))
-=======
         Eaf = af.np_to_af_array(EE[0:Nmax+N].astype(prec_dtype))
-        idxnd = np.zeros(L-2*N, dtype=np.int32)
->>>>>>> abcaaae7
         tmp = af.min(af.abs(af.broadcast(lambda x,y: x-y, Eaf, syms))**2, dim=2)
         tt = np.array(tmp)
         cs = afmavg(tmp, 2*N, axis=0)
@@ -115,22 +110,27 @@
         tmp = af.min(af.abs(af.broadcast(lambda x,y: x-y, Eaf, syms))**2, dim=2)
         cs = afmavg(tmp, 2*N, axis=0)
         val, idx = af.imin(cs, dim=1)
-<<<<<<< HEAD
         idxnd[K*Nmax:-N] = np.array(idx)
-    #angles_adj = np.unwrap(angles[idxnd]*4, discont=np.pi*6/4)/4
-=======
-        idxnd[K*Nmax-N:] = np.array(idx)
-    angles_adj = np.unwrap(angles[idxnd]*4, discont=np.pi*5/4)/4
->>>>>>> abcaaae7
     #angles_adj = gen_unwrap(angles[idxnd], np.pi/16 , np.pi/2)
     #T = np.pi/2 * 3/4
     #angles_adj = T*np.unwrap(angles[idxnd]*2*np.pi/T)/(2*np.pi)
     #En = E[N:-N]*np.exp(1.j*angles_adj)
-    if angles.ndim > 1:
-        return select_angles(angles, idxnd)
-        #return angles[:,idxnd]
-    else:
-        return angles[idxnd]
+    if applyphase:
+        if angles.ndim > 1:
+            angles1 =  select_angles(angles, idxnd)
+            angles_adj = np.unwrap(angles1*4, discont=np.pi*5/4)/4
+            En = E * np.exp(1.j*angles_adj)
+            return En, angles_adj, angles1
+        else:
+            angles1 =  angles[idxnd]
+            angles_adj = np.unwrap(angles1*4, discont=np.pi*5/4)/4
+            En = E * np.exp(1.j*angles_adj)
+            return En, angles_adj, angles1
+    else:
+        if angles.ndim > 1:
+            return select_angles(angles, idxnd)
+        else:
+            return angles[idxnd]
 
 @numba.jit(nopython=True)
 def select_angles(angles, idx):
@@ -139,7 +139,6 @@
     for i in range(L):
         anglesn[i] = angles[i, idx[i]]
     return anglesn
- 
 
 def two_stageBPS(E, Mtestangles, B, symbols, N , precision=16):
     """Two stage BPS to reduce number of required angles"""
@@ -149,7 +148,7 @@
     phf = blindphasesearch_af(E, Mtestangles, symbols, N, precision, angles=phn)
     angles_adj = np.unwrap(phf*4, discont=np.pi*4/4)/4
     En = E*np.exp(1.j*angles_adj)
-    return En[N:-N], angles_adj, phf
+    return En, angles_adj, phf
 
 
 
