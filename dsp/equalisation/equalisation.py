--- conflicted
+++ resolved
@@ -14,14 +14,8 @@
     from .equaliser_cython import FS_RDE_training, FS_CMA_training, FS_MRDE_training, FS_MCMA_training, SBD, MDDMA, MCMA_adaptive, SBD_adaptive
 except:
     #use python code if cython code is not available
-<<<<<<< HEAD
-    Warning("can not use cython training functions")
-from .training_python import FS_RDE_training, FS_CMA_training, FS_MRDE_training, FS_MCMA_training
-=======
     raise Warning("can not use cython training functions")
     from .training_python import FS_RDE_training, FS_CMA_training, FS_MRDE_training, FS_MCMA_training, SBD, MDDMA
-#from .training_python import MCMA_adaptive
->>>>>>> 2a0c8519
 
 def apply_filter(E, wx, wy, Ntaps, os):
     # equalise data points. Reuse samples used for channel estimation
