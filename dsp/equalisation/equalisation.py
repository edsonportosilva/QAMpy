# -*- coding: utf-8 -*-
from __future__ import division
import numpy as np

from .. import utils
from ..theory import cal_symbols_qam, cal_scaling_factor_qam
from ..segmentaxis import segment_axis

#TODO: update documentation with all references

"""
    Equalisation functions the equaliser update functions provided are:

No decision based:
-----------------
Constant Modulus Algorithm (CMA) after _[1]
Radius Directed Error (RDE) after _[2]
Modfied Constant Modulus Algorithm (MCMA) after _[3]
Modified Radius Directed Error (MRDA) after _[7]
Constellation Matched Error Algorithm (CME) after _[5]
Square Contour Algorithm (SCA)  after _[6]

Decision Directed
-----------------
Symbol Based Decision (SBD) after _[7]
Modified Decision Directed Modulus Algorithm (MDDMA) after _[8]

Adaptive Step Size Algorithms
-----------------------------
based on the step size adoption in _[9]  it is possible to use an adaptive step for all equalisers using the adaptive_stepsize keyword parameter

References
----------
...[3] Oh, K. N., & Chin, Y. O. (1995). Modified constant modulus algorithm: blind equalization and carrier phase recovery algorithm. Proceedings IEEE International Conference on Communications ICC ’95, 1, 498–502. http://doi.org/10.1109/ICC.1995.525219
...[5] He, L., Amin, M. G., Reed, C., & Malkemes, R. C. (2004). A Hybrid Adaptive Blind Equalization Algorithm for QAM Signals in Wireless Communications, 52(7), 2058–2069.
...[6] Sheikh, S. A., & Fan, P. (2008). New blind equalization techniques based on improved square contour algorithm ✩, 18, 680–693. http://doi.org/10.1016/j.dsp.2007.09.001
...[7] Filho, M., Silva, M. T. M., & Miranda, M. D. (2008). A FAMILY OF ALGORITHMS FOR BLIND EQUALIZATION OF QAM SIGNALS. In 2011 IEEE International Conference on Acoustics, Speech and Signal Processing (ICASSP) (pp. 6–9).
...[8] Fernandes, C. A. R., Favier, G., & Mota, J. C. M. (2007). Decision directed adaptive blind equalization based on the constant modulus algorithm. Signal, Image and Video Processing, 1(4), 333–346. http://doi.org/10.1007/s11760-007-0027-2
...[9] D. Ashmawy, K. Banovic, E. Abdel-Raheem, M. Youssif, H. Mansour, and M. Mohanna, “Joint MCMA and DD blind equalization algorithm with variable-step size,” Proc. 2009 IEEE Int. Conf. Electro/Information Technol. EIT 2009, no. 1, pp. 174–177, 2009.

"""

#TODO: include selection for either numba or cython code
try:
    from .equaliser_cython import ErrorFctMCMA, ErrorFctMRDE, ErrorFctSBD, ErrorFctMDDMA, ErrorFctDD,\
        ErrorFctCMA, ErrorFctRDE, ErrorFctSCA, ErrorFctCME, ErrorFct
except:
    #use python code if cython code is not available
    #raise Warning("can not use cython training functions")
    from .equaliser_numba import ErrorFctMCMA, ErrorFctMRDE, ErrorFctSBD, ErrorFctMDDMA, ErrorFctDD,\
        ErrorFctCMA, ErrorFctRDE, ErrorFctSCA, ErrorFctCME

TRAINING_FCTS = ["cma", "mcma",
                 "rde", "mrde",
                 "sbd", "mddma",
                 "sca", "cme",
                 "dd"]

def _select_errorfct(method, M, **kwargs):
    #TODO: investigate if it makes sense to include the calculations of constants inside the methods
    if method in ["mcma"]:
        return ErrorFctMCMA(_cal_Rconstant_complex(M))
    elif method in ["cma"]:
        return ErrorFctCMA(_cal_Rconstant(M))
    elif method in ["rde"]:
        p, c = generate_partition_codes_radius(M)
        return ErrorFctRDE(p, c)
    elif method in ["mrde"]:
        p, c = generate_partition_codes_complex(M)
        return ErrorFctMRDE(p, c)
    elif method in ["sca"]:
        return ErrorFctSCA(_cal_Rsca(M))
    elif method in ["cme"]:
        syms = cal_symbols_qam(M)/np.sqrt(cal_scaling_factor_qam(M))
        d = np.min(abs(np.diff(np.unique(syms.real)))) # should be fixed to consider different spacing between real and imag
        R = _cal_Rconstant(M)
        r2 = np.mean(abs(syms)**2)
        r4 = np.mean(abs(syms)**4)
        A = r4/r2
        bb = np.max(abs(syms*abs(syms)**2-A))
        try:
            beta = kwargs['beta']
        except:
            r2 = np.mean(abs(syms)**2)
            r4 = np.mean(abs(syms)**4)
            A = r4/r2
            beta = np.max(abs(syms*abs(syms)**2-A))/2
        return ErrorFctCME(R, d, beta)
    elif method in ['sbd']:
        return ErrorFctSBD(cal_symbols_qam(M) / np.sqrt(cal_scaling_factor_qam(M)))
    elif method in ['mddma']:
        return ErrorFctMDDMA(cal_symbols_qam(M) / np.sqrt(cal_scaling_factor_qam(M)))
    elif method in ['dd']:
        return ErrorFctDD(cal_symbols_qam(M) / np.sqrt(cal_scaling_factor_qam(M)))
    else:
        raise ValueError("%s is unknown method"%method)


def apply_filter(E, os, wxy):
    """
    Apply the equaliser filter taps to the input signal.

    Parameters
    ----------

    E      : array_like
        input signal to be equalised

    os     : int
        oversampling factor

    wxy    : tuple(array_like, array_like,optional)
        filter taps for the x and y polarisation

    Returns
    -------

    Eest   : array_like
        equalised signal
    """
    # equalise data points. Reuse samples used for channel estimation
    # this seems significantly faster than the previous method using a segment axis
    E = np.atleast_2d(E)
    pols = E.shape[0]
    Ntaps = wxy[0].shape[1]
    X1 = segment_axis(E[0], Ntaps, Ntaps-os)
    X = X1
    ww = wxy[0].flatten()

    # Case for a butterfly-configured EQ
    if pols > 1:
        for pol in range(1,pols):
            X_P = segment_axis(E[pol], Ntaps,Ntaps-os)
            X = np.hstack([X,X_P])
            ww = np.vstack([ww,wxy[pol].flatten()])

        # Compute the output
        Eest = np.dot(X,ww.transpose())

        # Extract the error (per butterfly entry)
        Eest_tmp = Eest[:,0]
        for pol in range(1,pols):
            Eest_tmp = np.vstack([Eest_tmp,Eest[:,pol]])
        Eest = Eest_tmp

    # Single mode EQ
    else:
        Eest = np.dot(X, ww.transpose())
        Eest = np.atleast_2d(Eest)

    return Eest

def _cal_Rdash(syms):
     return (abs(syms.real + syms.imag) + abs(syms.real - syms.imag)) * (np.sign(syms.real + syms.imag) + np.sign(syms.real-syms.imag) + 1.j*(np.sign(syms.real+syms.imag) - np.sign(syms.real-syms.imag)))*syms.conj()

def _cal_Rsca(M):
    syms = cal_symbols_qam(M)
    syms /= np.sqrt(cal_scaling_factor_qam(M))
    Rd = _cal_Rdash(syms)
    return np.mean((abs(syms.real + syms.imag) + abs(syms.real - syms.imag))**2 * Rd)/(4*np.mean(Rd))

def _cal_Rconstant(M):
    syms = cal_symbols_qam(M)
    scale = cal_scaling_factor_qam(M)
    syms /= np.sqrt(scale)
    return np.mean(abs(syms)**4)/np.mean(abs(syms)**2)

def _cal_Rconstant_complex(M):
    syms = cal_symbols_qam(M)
    scale = cal_scaling_factor_qam(M)
    syms /= np.sqrt(scale)
    return np.mean(syms.real**4)/np.mean(syms.real**2) + 1.j * np.mean(syms.imag**4)/np.mean(syms.imag**2)

def _init_taps(Ntaps, pols):
    wx = np.zeros((pols, Ntaps), dtype=np.complex128)
    wx[0, Ntaps // 2] = 1
    return wx

def generate_partition_codes_complex(M):
    """
    Generate complex partitions and codes for M-QAM for MRDE based on the real and imaginary radii of the different symbols. The partitions define the boundaries between the different codes. This is used to determine on which real/imaginary radius a signal symbol should lie on. The real and imaginary parts should be used for parititioning the real and imaginary parts of the signal in MRDE.

    Parameters
    ----------
    M       : int
        M-QAM order

    Returns
    -------
    parts   : array_like
        the boundaries between the different codes for parititioning
    codes   : array_like
        the nearest symbol radius 
    """
    syms = cal_symbols_qam(M)
    scale = cal_scaling_factor_qam(M)
    syms /= np.sqrt(scale)
    syms_r = np.unique(abs(syms.real)**4/abs(syms.real)**2)
    syms_i = np.unique(abs(syms.imag)**4/abs(syms.imag)**2)
    codes = syms_r + 1.j * syms_i
    part_r = syms_r[:-1] + np.diff(syms_r)/2
    part_i = syms_i[:-1] + np.diff(syms_i)/2
    parts = part_r + 1.j*part_i
    return parts, codes

def generate_partition_codes_radius(M):
    """
    Generate partitions and codes for M-QAM for RDE based on the radius of the different symbols. The partitions define the boundaries between the different codes. This is used to determine on which radius a signal symbol should lie.

    Parameters
    ----------
    M       : int
        M-QAM order

    Returns
    -------
    parts   : array_like
        the boundaries between the different codes for parititioning
    codes   : array_like
        the nearest symbol radius 
    """
    syms = cal_symbols_qam(M)
    scale = cal_scaling_factor_qam(M)
    syms /= np.sqrt(scale)
    codes = np.unique(abs(syms)**4/abs(syms)**2)
    parts = codes[:-1] + np.diff(codes)/2
    return parts, codes

def _lms_init(E, os, wxy, Ntaps, TrSyms, Niter):
    E = np.atleast_2d(E)
    pols = E.shape[0]
    L = E.shape[1]
    # scale signal
    E = utils.normalise_and_center(E)
    if wxy is None:
        # Allocate matrix and set first taps
        wxy = np.zeros((pols,pols,Ntaps), dtype=np.complex128)
        wxy[0] = _init_taps(Ntaps, pols)
        
        # Add orthogonal taps to all other modes
        if pols > 1:
            for pol in range(1,pols):
                wxy[pol] = np.roll(wxy[0],pol,axis=0)
            
    else:
<<<<<<< HEAD
=======
        wxy = np.asarray(wxy)
>>>>>>> c95d2a57
        if pols > 1:
            Ntaps = wxy[0].shape[1]
        else:
            try:
                wxy = wxy.flatten()
                Ntaps = len(wxy)
                wxy = np.asarray([wxy.copy(),])
            except:
                Ntaps = len(wxy[0])
    if not TrSyms:
        TrSyms = int(L//os//Ntaps-1)*int(Ntaps)
    err = np.zeros((pols, Niter * TrSyms ), dtype=np.complex128)
    # the copy below is important because otherwise the array will not be contiguous, which will cause issues in
    # the C functions
    Eout = E[:, :(TrSyms-1)*os+Ntaps].copy()
    return Eout, wxy, TrSyms, Ntaps, err, pols

def dual_mode_equalisation(E, os, mu, M, Ntaps, TrSyms=(None,None), Niter=(1,1), methods=("mcma", "sbd"), adaptive_stepsize=(False, False), **kwargs):
    """
    Blind equalisation of PMD and residual dispersion, with a dual mode approach. Typically this is done using a CMA type initial equaliser for pre-convergence and a decision directed equaliser as a second to improve MSE. 


    Parameters
    ----------
    E    : array_like
        single or dual polarisation signal field (2D complex array first dim is the polarisation)

    os      : int
        oversampling factor

    mu      : tuple(float, float)
        step size parameter for the first and second equaliser method

    M       : integer
        QAM order

    Ntaps   : int
        number of filter taps. Either this or wxy need to be given. If given taps are initialised as [00100]

    TrSyms  : tuple(int,int) optional
        number of symbols to use for filter estimation for each equaliser mode. Default is (None, None) which means use all symbols in both equaliser.

    Niter   : tuple(int, int), optional
        number of iterations for each equaliser. Default is one single iteration for both

    method  : tuple(string,string), optional
        equaliser method for the first and second mode has to be one of cma, rde, mrde, mcma, sbd, mddma, sca, dd_adaptive, sbd_adaptive, mcma_adaptive

    adaptive_stepsize : tuple(bool, bool)
        whether to adapt the step size upon training for each of the equaliser modes

    Returns
    -------

    E         : array_like
        equalised signal X and Y polarisation

    (wx, wy)  : tuple(array_like, array_like)
       equaliser taps for the x and y polarisation

    (err1, err2)       : tuple(array_like, array_like)
       estimation error for x and y polarisation for each equaliser mode

    """
    wxy, err1 = equalise_signal(E, os, mu[0], M, Ntaps=Ntaps, TrSyms=TrSyms[0], Niter=Niter[0], method=methods[0], adaptive_stepsize=adaptive_stepsize[0], **kwargs)
    wxy2, err2 = equalise_signal(E, os, mu[1], M, wxy=wxy, TrSyms=TrSyms[1], Niter=Niter[1], method=methods[1], adaptive_stepsize=adaptive_stepsize[1], **kwargs)
    Eest = apply_filter(E, os, wxy2)
    return Eest, wxy2, (err1, err2)

def equalise_signal(E, os, mu, M, wxy=None, Ntaps=None, TrSyms=None, Niter=1, method="mcma", adaptive_stepsize=False, print_itt = False, **kwargs):
    """
    Blind equalisation of PMD and residual dispersion, using a chosen equalisation method. The method can be any of the keys in the TRAINING_FCTS dictionary. 
    
    Parameters
    ----------
    E    : array_like
        single or dual polarisation signal field (2D complex array first dim is the polarisation)

    os      : int
        oversampling factor

    mu      : float
        step size parameter

    M       : integer
        QAM order

    wxy     : array_like optional
        the wx and wy filter taps. Either this or Ntaps has to be given.

    Ntaps   : int
        number of filter taps. Either this or wxy need to be given. If given taps are initialised as [00100]

    TrSyms  : int, optional
        number of symbols to use for filter estimation. Default is None which means use all symbols.

    Niter   : int, optional
        number of iterations. Default is one single iteration

    method  : string, optional
        equaliser method has to be one of cma, rde, mrde, mcma, sbd, mddma, sca, dd_adaptive, sbd_adaptive, mcma_adaptive

    adaptive_stepsize : bool, optional
        whether to use an adaptive stepsize or a fixed

    Returns
    -------

    (wx, wy)    : tuple(array_like, array_like)
       equaliser taps for the x and y polarisation

    err       : array_like
       estimation error for x and y polarisation

    """
    method = method.lower()
    eqfct = _select_errorfct(method, M, **kwargs)
    # scale signal
    E, wxy, TrSyms, Ntaps, err, pols = _lms_init(E, os, wxy, Ntaps, TrSyms, Niter)
    for l in range(pols):
        for i in range(Niter):
            if print_itt:
                print("Pol-%d - LMS iteration %d"%(l,i))
            err[l, i * TrSyms:(i+1)*TrSyms], wxy[l] = eqfct(E, TrSyms, Ntaps, os, mu, wxy[l],  adaptive=adaptive_stepsize)
    return wxy, err



def CDcomp(E, fs, N, L, D, wl):
    """
    Static chromatic dispersion compensation of a single polarisation signal using overlap-add.
    All units are assumed to be SI.

    Parameters
    ----------
    E  : array_like
       single polarisation signal

    fs   :  float
       sampling rate

    N    :  int
       block size (N=0, assumes cyclic boundary conditions and uses a single FFT/IFFT)

    L    :  float
       length of the compensated fibre

    D    :  float
       dispersion

    wl   : float
       center wavelength

    Returns
    -------

    sigEQ : array_like
       compensated signal
    """
    E = E.flatten()
    samp = len(E)

    c = 2.99792458e8
    if N == 0:
        N = samp

#    H = np.zeros(N,dtype='complex')
    #H = np.arange(0, N) + 1j * np.zeros(N, dtype='float')
    #H -= N // 2
    #H *= 2*np.pi
    #H *= fs
    #H *= H
    #H *= D * wl**2 * L / (c * N**2)

    omega = np.pi * fs * np.linspace(-1,1,N,dtype = complex)
    beta2 = D * wl**2 / (c * 2 * np.pi)

    H = np.exp(-.5j * omega**2 * beta2 * L )
    #H1 = H
    #H = np.fft.fftshift(H)
    if N == samp:
        sigEQ = np.fft.fftshift(np.fft.fft(E))
        sigEQ *= H
        sigEQ = np.fft.ifft(np.fft.ifftshift(sigEQ))
    else:
        n = N // 2
        zp = N // 4
        B = samp // n
        sigB = np.zeros(N, dtype=np.complex128)
        sigEQ = np.zeros(n * (B + 1), dtype=np.complex128)
        sB = np.zeros((B, N), dtype=np.complex128)
        for i in range(0, B):
            sigB = np.zeros(N, dtype=np.complex128)
            sigB[zp:-zp] = E[i * n:i * n + n]
            sigB = np.fft.fft(sigB)
            sigB *= H
            sigB = np.fft.ifft(sigB)
            sB[i, :] = sigB
            sigEQ[i * n:i * n + n + 2 * zp] = sigEQ[i * n:i * n + n + 2 *
                                                    zp] + sigB
        sigEQ = sigEQ[zp:-zp]
    return sigEQ, H<|MERGE_RESOLUTION|>--- conflicted
+++ resolved
@@ -243,10 +243,7 @@
                 wxy[pol] = np.roll(wxy[0],pol,axis=0)
             
     else:
-<<<<<<< HEAD
-=======
         wxy = np.asarray(wxy)
->>>>>>> c95d2a57
         if pols > 1:
             Ntaps = wxy[0].shape[1]
         else:
