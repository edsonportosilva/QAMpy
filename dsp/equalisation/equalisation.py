--- conflicted
+++ resolved
@@ -166,7 +166,6 @@
     wy = np.zeros(wx.shape, dtype=np.complex128)
     # initialising the taps to be ortthogonal to the x polarisation
     wy = -np.conj(wx)[::-1,::-1]
-
     # centering the taps
     wXmaxidx = np.unravel_index(np.argmax(abs(wx)), wx.shape)
     wYmaxidx = np.unravel_index(np.argmax(abs(wy)), wy.shape)
@@ -361,13 +360,6 @@
     eqfct = _select_errorfct(method, M, **kwargs)
     # scale signal
     E, wxy, TrSyms, Ntaps, err, pols = _lms_init(E, os, wxy, Ntaps, TrSyms, Niter)
-<<<<<<< HEAD
-    for i in range(Niter):
-        if print_itt:
-            print("LMS iteration %d"%i)
-        for l in range(pols):
-            err[l, i * TrSyms:(i+1)*TrSyms], wxy[l] = eqfct(E, TrSyms, Ntaps, os, mu, wxy[l],  adaptive=adaptive_stepsize)
-=======
     for l in range(pols):
         for i in range(Niter):
             if print_itt:
@@ -376,7 +368,6 @@
         #TODO: adjust for more than two polarizations
         if l < 1:
             wxy[1] = _init_orthogonaltaps(wxy[0])
->>>>>>> 2fdf39f1
     return wxy, err
 
 #
@@ -491,18 +482,18 @@
     #D = D*1.e-6
     if N == 0:
         N = samp
-        
+
 #    H = np.zeros(N,dtype='complex')
     #H = np.arange(0, N) + 1j * np.zeros(N, dtype='float')
-    #H -= N // 2 
+    #H -= N // 2
     #H *= 2*np.pi
     #H *= fs
     #H *= H
     #H *= D * wl**2 * L / (c * N**2)
-    
+
     omega = np.pi * fs * np.linspace(-1,1,N,dtype = complex)
     beta2 = D * wl**2 / (c * 2 * np.pi)
-    
+
 
     H = np.exp(-.5j * omega**2 * beta2 * L )
     #H1 = H
