# -*- coding: utf-8 -*-
from __future__ import division
import numpy as np

from .. import utils
from ..theory import cal_symbols_qam, cal_scaling_factor_qam
from ..segmentaxis import segment_axis

#TODO: update documentation with all references

"""
Equalisation functions the equaliser update functions provided are:

No decision based:
-----------------
Constant Modulus Algorithm (CMA) after _[1]
Radius Directed Error (RDE) after _[2]
Modfied Constant Modulus Algorithm (MCMA) after _[3]
Modified Radius Directed Error (MRDA) after _[7]
Constellation Matched Error Algorithm (CME) after _[5]
Square Contour Algorithm (SCA)  after _[6]

Decision Directed
-----------------
Symbol Based Decision (SBD) after _[7]
Modified Decision Directed Modulus Algorithm (MDDMA) after _[8]

Adaptive Step Size Algorithms
-----------------------------
based on the step size adoption in _[9]  it is possible to use an adaptive step for all equalisers using the adaptive_stepsize keyword parameter

References
----------
...[3] Oh, K. N., & Chin, Y. O. (1995). Modified constant modulus algorithm: blind equalization and carrier phase recovery algorithm. Proceedings IEEE International Conference on Communications ICC ’95, 1, 498–502. http://doi.org/10.1109/ICC.1995.525219
...[5] He, L., Amin, M. G., Reed, C., & Malkemes, R. C. (2004). A Hybrid Adaptive Blind Equalization Algorithm for QAM Signals in Wireless Communications, 52(7), 2058–2069.
...[6] Sheikh, S. A., & Fan, P. (2008). New blind equalization techniques based on improved square contour algorithm ✩, 18, 680–693. http://doi.org/10.1016/j.dsp.2007.09.001
...[7] Filho, M., Silva, M. T. M., & Miranda, M. D. (2008). A FAMILY OF ALGORITHMS FOR BLIND EQUALIZATION OF QAM SIGNALS. In 2011 IEEE International Conference on Acoustics, Speech and Signal Processing (ICASSP) (pp. 6–9).
...[8] Fernandes, C. A. R., Favier, G., & Mota, J. C. M. (2007). Decision directed adaptive blind equalization based on the constant modulus algorithm. Signal, Image and Video Processing, 1(4), 333–346. http://doi.org/10.1007/s11760-007-0027-2
...[9] D. Ashmawy, K. Banovic, E. Abdel-Raheem, M. Youssif, H. Mansour, and M. Mohanna, “Joint MCMA and DD blind equalization algorithm with variable-step size,” Proc. 2009 IEEE Int. Conf. Electro/Information Technol. EIT 2009, no. 1, pp. 174–177, 2009.

"""

#TODO: include selection for either numba or cython code
try:
    from .equaliser_cython import train_eq, ErrorFctMCMA, ErrorFctMRDE, ErrorFctSBD, ErrorFctMDDMA, ErrorFctDD,\
        ErrorFctCMA, ErrorFctRDE, ErrorFctSCA, ErrorFctCME, ErrorFct
except:
    #use python code if cython code is not available
    #raise Warning("can not use cython training functions")
    from .equaliser_numba import train_eq, ErrorFctMCMA, ErrorFctMRDE, ErrorFctSBD, ErrorFctMDDMA, ErrorFctDD,\
        ErrorFctCMA, ErrorFctRDE, ErrorFctSCA, ErrorFctCME

TRAINING_FCTS = ["cma", "mcma",
                 "rde", "mrde",
                 "sbd", "mddma",
                 "sca", "cme",
                 "dd"]

def _select_errorfct(method, M, **kwargs):
    #TODO: investigate if it makes sense to include the calculations of constants inside the methods
    if method in ["mcma"]:
        return ErrorFctMCMA(_cal_Rconstant_complex(M))
    elif method in ["cma"]:
        return ErrorFctCMA(_cal_Rconstant(M))
    elif method in ["rde"]:
        p, c = generate_partition_codes_radius(M)
        return RDEErr(p, c)
    elif method in ["mrde"]:
        p, c = generate_partition_codes_complex(M)
        return ErrorFctMRDE(p, c)
    elif method in ["sca"]:
        return SCAErr(_cal_Rsca(M))
    elif method in ["cme"]:
        syms = cal_symbols_qam(M)/np.sqrt(cal_scaling_factor_qam(M))
        d = np.min(abs(np.diff(np.unique(syms.real)))) # should be fixed to consider different spacing between real and imag
        R = _cal_Rconstant(M)
        r2 = np.mean(abs(syms)**2)
        r4 = np.mean(abs(syms)**4)
        A = r4/r2
        bb = np.max(abs(syms*abs(syms)**2-A))
        try:
            beta = kwargs['beta']
        except:
            r2 = np.mean(abs(syms)**2)
            r4 = np.mean(abs(syms)**4)
            A = r4/r2
            beta = np.max(abs(syms*abs(syms)**2-A))/2
        return CMEErr(R, d, beta)
    elif method in ['sbd']:
        return ErrorFctSBD(cal_symbols_qam(M) / np.sqrt(cal_scaling_factor_qam(M)))
    elif method in ['mddma']:
        return ErrorFctMDDMA(cal_symbols_qam(M) / np.sqrt(cal_scaling_factor_qam(M)))
    elif method in ['dd']:
        return ErrorFctDD(cal_symbols_qam(M) / np.sqrt(cal_scaling_factor_qam(M)))
    else:
        raise ValueError("%s is unknown method"%method)


def apply_filter(E, os, wxy):
    """
    Apply the equaliser filter taps to the input signal.

    Parameters
    ----------

    E      : array_like
        input signal to be equalised

    os     : int
        oversampling factor

    wxy    : tuple(array_like, array_like,optional)
        filter taps for the x and y polarisation

    Returns
    -------

    Eest   : array_like
        equalised signal
    """
    # equalise data points. Reuse samples used for channel estimation
    # this seems significantly faster than the previous method using a segment axis
    E = np.atleast_2d(E)
    pols = E.shape[0]
    Ntaps = wxy[0].shape[1]
    
    X1 = segment_axis(E[0], Ntaps, Ntaps-os)
    X = X1
    ww = wxy[0].flatten()
<<<<<<< HEAD
    if pols > 1:
        for pol in range(1,pols):
            X_P = segment_axis(E[pol], Ntaps, Ntaps-os)
            X = np.hstack([X,X_P])
            ww = np.vstack((ww,wxy[pol].flatten()))
    
    Eest = np.dot(X, ww.transpose())
    if pols > 1:
=======

    # Case for a butterfly-configured EQ
    if pols > 1:
        for pol in range(1,pols):
            X_P = segment_axis(E[pol], Ntaps,Ntaps-os)
            X = np.hstack([X,X_P])
            ww = np.vstack([ww,wxy[pol].flatten()])

        # Compute the output
        Eest = np.dot(X,ww.transpose())

        # Extract the error (per butterfly entry)
>>>>>>> f8f47626
        Eest_tmp = Eest[:,0]
        for pol in range(1,pols):
            Eest_tmp = np.vstack([Eest_tmp,Eest[:,pol]])
        Eest = Eest_tmp
<<<<<<< HEAD
    else:
        Eest = np.atleast_2d(Eest)
    
    
=======

    # Single mode EQ
    else:
        Eest = np.dot(X, ww.transpose())
        Eest = np.atleast_2d(Eest)

>>>>>>> f8f47626
    return Eest

def _cal_Rdash(syms):
     return (abs(syms.real + syms.imag) + abs(syms.real - syms.imag)) * (np.sign(syms.real + syms.imag) + np.sign(syms.real-syms.imag) + 1.j*(np.sign(syms.real+syms.imag) - np.sign(syms.real-syms.imag)))*syms.conj()

def _cal_Rsca(M):
    syms = cal_symbols_qam(M)
    syms /= np.sqrt(cal_scaling_factor_qam(M))
    Rd = _cal_Rdash(syms)
    return np.mean((abs(syms.real + syms.imag) + abs(syms.real - syms.imag))**2 * Rd)/(4*np.mean(Rd))

def _cal_Rconstant(M):
    syms = cal_symbols_qam(M)
    scale = cal_scaling_factor_qam(M)
    syms /= np.sqrt(scale)
    return np.mean(abs(syms)**4)/np.mean(abs(syms)**2)

def _cal_Rconstant_complex(M):
    syms = cal_symbols_qam(M)
    scale = cal_scaling_factor_qam(M)
    syms /= np.sqrt(scale)
    return np.mean(syms.real**4)/np.mean(syms.real**2) + 1.j * np.mean(syms.imag**4)/np.mean(syms.imag**2)

def _init_taps(Ntaps, pols):
    wx = np.zeros((pols, Ntaps), dtype=np.complex128)
    wx[0, Ntaps // 2] = 1
    return wx

def _init_orthogonaltaps(wx):
    # initialising the taps to be ortthogonal to the x polarisation
    wy = wx[::-1,::-1]
    # centering the taps
    wXmaxidx = np.unravel_index(np.argmax(abs(wx)), wx.shape)
    wYmaxidx = np.unravel_index(np.argmax(abs(wy)), wy.shape)
    delay = abs(wYmaxidx[0] - wXmaxidx[0])
    if delay != 0:
        pad = np.zeros((2, delay), dtype=np.complex128)
        if delay > 0:
            wy = wy[:, delay:]
            wy = np.hstack([wy, pad])
        elif delay < 0:
            wy = wy[:, 0:Ntaps - delay - 1]
            wy = np.hstack([pad, wy])
    return wy

def generate_partition_codes_complex(M):
    """
    Generate complex partitions and codes for M-QAM for MRDE based on the real and imaginary radii of the different symbols. The partitions define the boundaries between the different codes. This is used to determine on which real/imaginary radius a signal symbol should lie on. The real and imaginary parts should be used for parititioning the real and imaginary parts of the signal in MRDE.

    Parameters
    ----------
    M       : int
        M-QAM order

    Returns
    -------
    parts   : array_like
        the boundaries between the different codes for parititioning
    codes   : array_like
        the nearest symbol radius 
    """
    syms = cal_symbols_qam(M)
    scale = cal_scaling_factor_qam(M)
    syms /= np.sqrt(scale)
    syms_r = np.unique(abs(syms.real)**4/abs(syms.real)**2)
    syms_i = np.unique(abs(syms.imag)**4/abs(syms.imag)**2)
    codes = syms_r + 1.j * syms_i
    part_r = syms_r[:-1] + np.diff(syms_r)/2
    part_i = syms_i[:-1] + np.diff(syms_i)/2
    parts = part_r + 1.j*part_i
    return parts, codes

def generate_partition_codes_radius(M):
    """
    Generate partitions and codes for M-QAM for RDE based on the radius of the different symbols. The partitions define the boundaries between the different codes. This is used to determine on which radius a signal symbol should lie.

    Parameters
    ----------
    M       : int
        M-QAM order

    Returns
    -------
    parts   : array_like
        the boundaries between the different codes for parititioning
    codes   : array_like
        the nearest symbol radius 
    """
    syms = cal_symbols_qam(M)
    scale = cal_scaling_factor_qam(M)
    syms /= np.sqrt(scale)
    codes = np.unique(abs(syms)**4/abs(syms)**2)
    parts = codes[:-1] + np.diff(codes)/2
    return parts, codes

def _lms_init(E, os, wxy, Ntaps, TrSyms, Niter):
    E = np.atleast_2d(E)
    pols = E.shape[0]
    L = E.shape[1]
    # scale signal
    E = utils.normalise_and_center(E)
    if wxy is None:
        wxy = [_init_taps(Ntaps, pols),]
        if pols == 2:
            wy = _init_orthogonaltaps(wxy[0])
            wxy = [wxy[0],wy]
    else:
        if pols > 1:
            Ntaps = wxy[0].shape[1]
        else:
            try:
#               The following code makes no sense??? MIkael
                wxy = wxy.flatten()
                Ntaps = len(wxy)
                wxy = [wxy.copy(),]
            except:
                Ntaps = len(wxy[0])

    if not TrSyms:
        TrSyms = int(L//os//Ntaps-1)*int(Ntaps)
    err = np.zeros((pols, Niter * TrSyms ), dtype=np.complex128)
    # the copy below is important because otherwise the array will not be contiguous, which will cause issues in
    # the C functions
    Eout = E[:, :(TrSyms-1)*os+Ntaps].copy()
    return Eout, wxy, TrSyms, Ntaps, err, pols

def dual_mode_equalisation(E, os, mu, M, Ntaps, TrSyms=(None,None), Niter=(1,1), methods=("mcma", "sbd"), adaptive_stepsize=(False, False), **kwargs):
    """
    Blind equalisation of PMD and residual dispersion, with a dual mode approach. Typically this is done using a CMA type initial equaliser for pre-convergence and a decision directed equaliser as a second to improve MSE. 


    Parameters
    ----------
    E    : array_like
        single or dual polarisation signal field (2D complex array first dim is the polarisation)

    os      : int
        oversampling factor

    mu      : tuple(float, float)
        step size parameter for the first and second equaliser method

    M       : integer
        QAM order

    Ntaps   : int
        number of filter taps. Either this or wxy need to be given. If given taps are initialised as [00100]

    TrSyms  : tuple(int,int) optional
        number of symbols to use for filter estimation for each equaliser mode. Default is (None, None) which means use all symbols in both equaliser.

    Niter   : tuple(int, int), optional
        number of iterations for each equaliser. Default is one single iteration for both

    method  : tuple(string,string), optional
        equaliser method for the first and second mode has to be one of cma, rde, mrde, mcma, sbd, mddma, sca, dd_adaptive, sbd_adaptive, mcma_adaptive

    adaptive_stepsize : tuple(bool, bool)
        whether to adapt the step size upon training for each of the equaliser modes

    Returns
    -------

    E         : array_like
        equalised signal X and Y polarisation

    (wx, wy)  : tuple(array_like, array_like)
       equaliser taps for the x and y polarisation

    (err1, err2)       : tuple(array_like, array_like)
       estimation error for x and y polarisation for each equaliser mode

    """
    wxy, err1 = equalise_signal(E, os, mu[0], M, Ntaps=Ntaps, TrSyms=TrSyms[0], Niter=Niter[0], method=methods[0], adaptive_stepsize=adaptive_stepsize[0], **kwargs)
    wxy2, err2 = equalise_signal(E, os, mu[1], M, wxy=wxy, TrSyms=TrSyms[1], Niter=Niter[1], method=methods[1], adaptive_stepsize=adaptive_stepsize[1], **kwargs)
    Eest = apply_filter(E, os, wxy2)
    return Eest, wxy2, (err1, err2)

def equalise_signal(E, os, mu, M, wxy=None, Ntaps=None, TrSyms=None, Niter=1, method="mcma", adaptive_stepsize=False, print_itt = False, **kwargs):
    """
    Blind equalisation of PMD and residual dispersion, using a chosen equalisation method. The method can be any of the keys in the TRAINING_FCTS dictionary. 
    
    Parameters
    ----------
    E    : array_like
        single or dual polarisation signal field (2D complex array first dim is the polarisation)

    os      : int
        oversampling factor

    mu      : float
        step size parameter

    M       : integer
        QAM order

    wxy     : tuple(array_like, array_like), optional
        tuple of the wx and wy filter taps. Either this or Ntaps has to be given.

    Ntaps   : int
        number of filter taps. Either this or wxy need to be given. If given taps are initialised as [00100]

    TrSyms  : int, optional
        number of symbols to use for filter estimation. Default is None which means use all symbols.

    Niter   : int, optional
        number of iterations. Default is one single iteration

    method  : string, optional
        equaliser method has to be one of cma, rde, mrde, mcma, sbd, mddma, sca, dd_adaptive, sbd_adaptive, mcma_adaptive

    adaptive_stepsize : bool, optional
        whether to use an adaptive stepsize or a fixed

    Returns
    -------

    (wx, wy)    : tuple(array_like, array_like)
       equaliser taps for the x and y polarisation

    err       : array_like
       estimation error for x and y polarisation

    """
    method = method.lower()
    eqfct = _select_errorfct(method, M, **kwargs)
    # scale signal
    E, wxy, TrSyms, Ntaps, err, pols = _lms_init(E, os, wxy, Ntaps, TrSyms, Niter)
    for l in range(pols):
        for i in range(Niter):
            if print_itt:
                print("Pol-%d - LMS iteration %d"%(l,i))
            err[l, i * TrSyms:(i+1)*TrSyms], wxy[l] = eqfct(E, TrSyms, Ntaps, os, mu, wxy[l],  adaptive=adaptive_stepsize)
        #TODO: adjust for more than two polarizations
        if l < 1:
            wxy[1] = _init_orthogonaltaps(wxy[0])
    return wxy, err

#
#def CDcomp(E, fs, N, L, D, wl):
#    """
#    Static chromatic dispersion compensation of a single polarisation signal using overlap-add.
#    All units are assumed to be SI.
#
#    Parameters
#    ----------
#    E  : array_like
#       single polarisation signal
#
#    fs   :  float
#       sampling rate
#
#    N    :  int
#       block size (N=0, assumes cyclic boundary conditions and uses a single FFT/IFFT)
#
#    L    :  float
#       length of the compensated fibre
#
#    D    :  float
#       dispersion
#
#    wl   : float
#       center wavelength
#
#    Returns
#    -------
#
#    sigEQ : array_like
#       compensated signal
#    """
#    E = E.flatten()
#    samp = len(E)
#    #wl *= 1e-9
#    #L = L*1.e3
#    c = 2.99792458e8
#    #D = D*1.e-6
#    if N == 0:
#        N = samp
#
##    H = np.zeros(N,dtype='complex')
#    H = np.arange(0, N) + 1j * np.zeros(N, dtype='float')
#    H -= N // 2
#    H *= H
#    H *= np.pi * D * wl**2 * L * fs**2 / (c * N**2)
#    H = np.exp(-1j * H)
#    #H1 = H
#    H = np.fft.fftshift(H)
#    if N == samp:
#        sigEQ = np.fft.fft(E)
#        sigEQ *= H
#        sigEQ = np.fft.ifft(sigEQ)
#    else:
#        n = N // 2
#        zp = N // 4
#        B = samp // n
#        sigB = np.zeros(N, dtype=np.complex128)
#        sigEQ = np.zeros(n * (B + 1), dtype=np.complex128)
#        sB = np.zeros((B, N), dtype=np.complex128)
#        for i in range(0, B):
#            sigB = np.zeros(N, dtype=np.complex128)
#            sigB[zp:-zp] = E[i * n:i * n + n]
#            sigB = np.fft.fft(sigB)
#            sigB *= H
#            sigB = np.fft.ifft(sigB)
#            sB[i, :] = sigB
#            sigEQ[i * n:i * n + n + 2 * zp] = sigEQ[i * n:i * n + n + 2 *
#                                                    zp] + sigB
#        sigEQ = sigEQ[zp:-zp]
#    return sigEQ


def CDcomp(E, fs, N, L, D, wl):
    """
    Static chromatic dispersion compensation of a single polarisation signal using overlap-add.
    All units are assumed to be SI.

    Parameters
    ----------
    E  : array_like
       single polarisation signal

    fs   :  float
       sampling rate

    N    :  int
       block size (N=0, assumes cyclic boundary conditions and uses a single FFT/IFFT)

    L    :  float
       length of the compensated fibre

    D    :  float
       dispersion

    wl   : float
       center wavelength

    Returns
    -------

    sigEQ : array_like
       compensated signal
    """
    E = E.flatten()
    samp = len(E)
    #wl *= 1e-9
    #L = L*1.e3
    c = 2.99792458e8
    #D = D*1.e-6
    if N == 0:
        N = samp

#    H = np.zeros(N,dtype='complex')
    #H = np.arange(0, N) + 1j * np.zeros(N, dtype='float')
    #H -= N // 2
    #H *= 2*np.pi
    #H *= fs
    #H *= H
    #H *= D * wl**2 * L / (c * N**2)

    omega = np.pi * fs * np.linspace(-1,1,N,dtype = complex)
    beta2 = D * wl**2 / (c * 2 * np.pi)


    H = np.exp(-.5j * omega**2 * beta2 * L )
    #H1 = H
    #H = np.fft.fftshift(H)
    if N == samp:
        sigEQ = np.fft.fftshift(np.fft.fft(E))
        sigEQ *= H
        sigEQ = np.fft.ifft(np.fft.ifftshift(sigEQ))
    else:
        n = N // 2
        zp = N // 4
        B = samp // n
        sigB = np.zeros(N, dtype=np.complex128)
        sigEQ = np.zeros(n * (B + 1), dtype=np.complex128)
        sB = np.zeros((B, N), dtype=np.complex128)
        for i in range(0, B):
            sigB = np.zeros(N, dtype=np.complex128)
            sigB[zp:-zp] = E[i * n:i * n + n]
            sigB = np.fft.fft(sigB)
            sigB *= H
            sigB = np.fft.ifft(sigB)
            sB[i, :] = sigB
            sigEQ[i * n:i * n + n + 2 * zp] = sigEQ[i * n:i * n + n + 2 *
                                                    zp] + sigB
        sigEQ = sigEQ[zp:-zp]
    return sigEQ, H<|MERGE_RESOLUTION|>--- conflicted
+++ resolved
@@ -123,20 +123,9 @@
     E = np.atleast_2d(E)
     pols = E.shape[0]
     Ntaps = wxy[0].shape[1]
-    
     X1 = segment_axis(E[0], Ntaps, Ntaps-os)
     X = X1
     ww = wxy[0].flatten()
-<<<<<<< HEAD
-    if pols > 1:
-        for pol in range(1,pols):
-            X_P = segment_axis(E[pol], Ntaps, Ntaps-os)
-            X = np.hstack([X,X_P])
-            ww = np.vstack((ww,wxy[pol].flatten()))
-    
-    Eest = np.dot(X, ww.transpose())
-    if pols > 1:
-=======
 
     # Case for a butterfly-configured EQ
     if pols > 1:
@@ -149,24 +138,16 @@
         Eest = np.dot(X,ww.transpose())
 
         # Extract the error (per butterfly entry)
->>>>>>> f8f47626
         Eest_tmp = Eest[:,0]
         for pol in range(1,pols):
             Eest_tmp = np.vstack([Eest_tmp,Eest[:,pol]])
         Eest = Eest_tmp
-<<<<<<< HEAD
-    else:
-        Eest = np.atleast_2d(Eest)
-    
-    
-=======
 
     # Single mode EQ
     else:
         Eest = np.dot(X, ww.transpose())
         Eest = np.atleast_2d(Eest)
 
->>>>>>> f8f47626
     return Eest
 
 def _cal_Rdash(syms):
@@ -274,17 +255,15 @@
             wy = _init_orthogonaltaps(wxy[0])
             wxy = [wxy[0],wy]
     else:
-        if pols > 1:
+        if pols == 2:
             Ntaps = wxy[0].shape[1]
         else:
             try:
-#               The following code makes no sense??? MIkael
                 wxy = wxy.flatten()
                 Ntaps = len(wxy)
                 wxy = [wxy.copy(),]
             except:
                 Ntaps = len(wxy[0])
-
     if not TrSyms:
         TrSyms = int(L//os//Ntaps-1)*int(Ntaps)
     err = np.zeros((pols, Niter * TrSyms ), dtype=np.complex128)
