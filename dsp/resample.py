--- conflicted
+++ resolved
@@ -47,59 +47,7 @@
         sig_new = normalise_and_center(sig_new)*np.sqrt(p)
     return sig_new
 
-<<<<<<< HEAD
-
-def rrcos_resample_zeroins(signal, fold, fnew, Ts=None, beta=0., renormalise=False):
-    """
-    Resample a signal using a root raised cosine filter. This performs pulse shaping and resampling a the same time.
-    The resampling is done by upsampling using zeroinsertion and down sampling by decimation.
-
-    Parameters
-    ----------
-    signal   : array_like
-        input time domain signal
-    fold     : float
-        sampling frequency of the input signal
-    fnew     : float
-        desired sampling frequency
-    Ts       : float, optional
-        time width of the RRCOS filter (default:None makes this 1/fold)
-    beta     : float, optional
-        filter roll off factor between [0,1]
-    renormalise : bool, optional
-        whether to renormalise and recenter the signal to a power of 1.
-
-    Returns
-    -------
-    sig_out  : array_like
-        resampled output signal
-
-    """
-    if Ts is None:
-        Ts = 1/fold
-    N = signal.shape[0]
-    up, down = _resamplingfactors(fold, fnew)
-    sig_new = np.zeros(N*up, signal.dtype)
-    sig_new[::up] = signal
-    # below is a way to apply the filter in the time domain (somewhat) there is a shift by 1 point which can make a difference for the equaliser
-    #tup = np.linspace(-N*up/2, N*up/2, N*up, endpoint=False)/(fold*up)
-    #nqf = rrcos_time(tup, beta, Ts)
-    #nqf /= nqf.max()
-    #sig_new = scisig.fftconvolve(sig_new, nqf, 'same')
-    if not np.isclose(beta, 0):
-        sig_new = rrcos_pulseshaping(sig_new, up*fold, Ts, beta)
-    if renormalise:
-        p = np.mean(abs(signal)**2)
-        sig_new = normalise_and_center(sig_new[::down])*np.sqrt(p)
-    else:
-        sig_new = sig_new[::down]
-    return sig_new
-
-
-def rrcos_resample_poly(signal, fold, fnew, Ts=None, beta=None, taps=4000, renormalise=False, tdomain_filter=False):
-=======
 def rrcos_resample(signal, fold, fnew, Ts=None, beta=None, taps=4001, renormalise=False):
->>>>>>> 8ed896f0
     """
     Resample a signal using a root raised cosine filter. This performs pulse shaping and resampling a the same time.
     The resampling is done by scipy.signal.resample_poly. This function can be quite slow.
