from __future__ import division, print_function
import numpy as np
from . import mathfcts, prbs
from . import theory


class DataSyncError(Exception):
    pass

def sync_Tx2Rx(data_tx, data_rx, Lsync, imax=200):
    """Sync the transmitted data sequence to the received data, which
    might contain errors. Starts to with data_rx[:Lsync] if it does not find
    the offset it will iterate through data[i:Lsync+i] until offset is found
    or imax is reached.

    Parameters
    ----------
    data_tx : array_like
            the known input data sequence.
    data_rx : array_like
        the received data sequence which might contain errors.
    Lsync : int
        the number of elements to use for syncing.
    imax : imax, optional
        maximum number of tries before giving up (the default is 200).

    Returns
    -------
    offset index : int
        the index where data_rx starts in data_tx
    data_tx_sync : array_like
        data_tx which is synchronized to data_rx

    Raises
    ------
    DataSyncError
        If no position can be found.
    """
    for i in range(imax):
        try:
            sequence = data_rx[i:i+Lsync]
            idx_offs = mathfcts.find_offset(sequence, data_tx)
            idx_offs = idx_offs - i
            data_tx_synced = np.roll(data_tx, -idx_offs)
            return idx_offs, data_tx_synced
        except ValueError:
            pass
    raise DataSyncError("maximum iterations exceeded")

def sync_PRBS2Rx(data_rx, order, Lsync, imax=200):
    """
    Synchronise a PRBS sequence to a possibly noisy received data stream.
    This is different to the general sync code, because in general the data
    array will be much shorter than the prbs sequence, which takes a long
    time to compute for lengths of > 2**23-1.

    Parameters
    ----------
    data_rx : array_like
        the received data signal stream
    order : int
        the order of the PRBS sequence.
    Lsync : int
        the number of bits to use to test for equality.
    imax : int, optional
        the maximum number of iterations to test with (default is 200).

    Returns
    -------
    prbs_tx_sync : array_like
        prbs sequence that it synchronized to the data stream

    Raises
    ------
    DataSyncError
        If no position can be found.
    """
    for i in range(imax):
        if i+Lsync > len(data_rx):
            break
        datablock = data_rx[i:i+Lsync]
        prbsseq = prbs.make_prbs_extXOR(order, Lsync-order, datablock[:order])
        if np.all(datablock[order:] == prbsseq):
            prbsval = np.hstack([datablock,
                prbs.make_prbs_extXOR(order,
                    len(data_rx)-i-len(datablock),
                    datablock[-order:])])
            return i, prbsval
    raise DataSyncError("maximum iterations exceeded")

def adjust_data_length(data_tx, data_rx):
    """Adjust the length of data_tx to match data_rx, either by truncation
    or repeating the data.

    Parameters
    ----------
    data_tx, data_rx : array_like
        known input data sequence, received data sequence

    Returns
    -------
    data_tx_new : array_like
        input data sequence truncated or repeated to the same length as data_rx
    """
    if len(data_tx) > len(data_rx):
        return data_tx[:len(data_rx)]
    elif len(data_tx) < len(data_rx):
        for i in range(len(data_rx)//len(data_tx)):
            data_tx = np.hstack([data_tx, data_tx])
        data_tx = np.hstack([data_tx,
            data_tx[len(data_rx)%len(data_tx)]])
        return data_tx
    else:
        return data_tx

def _cal_BER_only(data_rx, data_tx, threshold=0.2):
    """Calculate the bit-error rate (BER) between two synchronised binary data
    signals in linear units.

    Parameters
    ----------
    data_tx : array_like
            the known input data sequence.
    data_rx : array_like
        the received data signal stream
    threshold : float, optional
       threshold BER value. If calculated BER is larger than the threshold, an
       error is return as this likely indicates a wrong sync (default is 0.2).

    Returns
    -------
    ber : float
        bit-error rate in linear units
    errs : int
        number of counted errors.
    N : int
        length of data_tx

    Raises
    ------
    ValueError
        if ber>threshold, as this indicates a sync error.
    """
    errs = np.count_nonzero(data_rx-data_tx)
    N = len(data_tx)
    ber = errs/N
    if ber > threshold:
        raise ValueError("BER is over %.1f, this is probably a wrong sync"%threshold)
    return ber, errs, N

# TODO: the parameters of this function should really be changed to
# (data_rx, data_tx, Lsync, order=None, imax=200)
def cal_BER(data_rx, Lsync, order=None, data_tx=None, imax=200):
    """Calculate the BER between an received binary data stream and a given bit
    sequence or a PRBS. If data_tx is shorter than data_rx it is assumed that
    data_rx is repetitive.

    Parameters:
    ----------
    data_rx : array_like
        received binary data stream.
    Lsync : int
        number of bits to use for synchronisation
    order : int, optional
        order of PRBS if no data_tx is given (default:None)
    data_tx : array_like
        known input bit sequence (if none assume PRBS (default:None))
    imax : int, optional
        number of iterations to try for sync (default is 200).

    Returns
    -------
    ber : float
        linear bit error rate
    """
    if data_tx is None and order is not None:
        return cal_BER_PRBS(data_rx.astype(np.bool), order, Lsync, imax)
    elif order is None and data_tx is not None:
        return cal_BER_known_seq(data_rx.astype(np.bool),
                data_tx.astype(np.bool), Lsync, imax)
    else:
        raise ValueError("data_tx and order must not both be None")

def cal_BER_PRBS(data_rx, order, Lsync, imax=200):
    """Calculate the BER between data_tx and a PRBS signal with a given
    order. This function automatically tries the inverted data if it fails
    to sync.

    Parameters
    ----------
    data_rx: array_like
        measured receiver bit stream
    order : int
        order of the PRBS
    Lsync : int
        number of bits to use for synchronisation.
    imax : int, optional
        number of iterations to try for sync (default is 200).

    Returns
    -------
    ber : float
        bit error rate in linear units
    errs : int
        number of counted errors
    N : int
        length of data
    """
    inverted = False
    try:
        idx, prbsval = sync_PRBS2Rx(data_rx, order, Lsync, imax)
    except DataSyncError:
        inverted = True
        # if we cannot sync try to use inverted data
        data_rx = -data_rx
        idx, prbsval = sync_PRBS2Rx(data_rx, order, Lsync, imax)
    return _cal_BER_only(data_rx[idx:], prbsval), inverted

def cal_BER_known_seq(data_rx, data_tx, Lsync, imax=200):
    """Calculate the BER between a received bit stream and a known
    bit sequence. If data_tx is shorter than data_rx it is assumed
    that data_rx is repetitive. This function automatically inverts the data if
    it fails to sync.

    Parameters
    ----------
    data_tx : array_like
        the known input data sequence.
    data_rx : array_like
        the received data sequence which might contain errors.
    Lsync : int
        the number of elements to use for syncing.
    imax : imax, optional
        maximum number of tries before giving up (the default is 200).

    Returns
    -------
    ber : float
        bit error rate in linear units
    errs : int
        number of counted errors
    N : int
        length of data
    """
    try:
        idx, data_tx_sync = sync_Tx2Rx(data_tx, data_rx, Lsync, imax)
    except DataSyncError:
        # if we cannot sync try to use inverted data
        idx, data_tx_sync = sync_Tx2Rx(-data_tx, data_rx, Lsync, imax)
    data_tx_sync = adjust_data_length(data_tx_sync, data_rx)
    #TODO this still returns a slightly smaller value, as if there would be
    # one less error, maybe this happens in the adjust_data_length
    return _cal_BER_only(data_rx, data_tx_sync)

def cal_BER_QPSK_prbs(data_rx, order_I, order_Q, Lsync=None, imax=200):
    """Calculate the BER for a QPSK signal the I and Q channels can either have
    the same or different orders.

    Parameters:
    ----------
    data_rx : array_like
        received bit stream
    order_I : int
        PRBS order of the in-phase component
    order_Q : int
        PRBS order of the quadrature component.
    Lsync : int, optional
        the length of bits to use for syncing, if None use twice the length of
        the longer order (default=None)
    imax : int, optional
        maximum number of tries for syncing before giving up (default=200)

    Returns
    -------
    ber : float
        bit error rate in linear units (np.nan if failed to sync)
    errs : int
        number of counted errors (np.nan if failed to sync)
    N : int
        length of data (np.nan if failed to sync)
    """
    #TODO implement offset parameter
    data_demod = QAMquantize(data_rx, 4)[0]
    data_I = (1+data_demod.real).astype(np.bool)
    data_Q = (1+data_demod.imag).astype(np.bool)
    if Lsync is None:
        Lsync = 2*max(order_I,order_Q)
    try:
        (ber_I, err_I, N_I), inverted = cal_BER_PRBS(data_I, order_I, Lsync, imax)
    except DataSyncError:
        tmp = order_I
        order_I = order_Q
        order_Q = tmp
        try:
            (ber_I, err_I, N_I), inverted = cal_BER_PRBS(data_I, order_I, Lsync, imax)
        except DataSyncError:
            raise Warning("Could not sync PRBS to data")
            return np.nan, np.nan, np.nan
    if inverted:
        data_Q = -data_Q
    try:
        (ber_Q, err_Q, N_Q), inverted = cal_BER_PRBS(data_Q, order_Q, Lsync, imax)
    except DataSyncError:
        raise Warning("Could not sync PRBS to data")
        return np.nan, np.nan, np.nan

    return (ber_I+ber_Q)/2., err_Q+err_I, N_Q+N_I

def QAMquantize(sig, M):
    """Quantize a QAM signal assuming Grey coding where possible
    using maximum likelyhood. Calculates distance to ideal points.
    Only works for vectors (1D array), not for M-D arrays

    Parameters
    ----------
    sig : array_like
        signal data
    M : int
        QAM order (currently has to be 4)

    Returns
    -------
    sym : array_like
        symbols after demodulation (complex numbers)
    idx : array_like
        indices of the data items in the constellation diagram
    """
    L = len(sig)
    sym = np.zeros(L, dtype=np.complex128)
    data = np.zeros(L, dtype='int')
<<<<<<< HEAD
    cons = theory.CalculateMQAMSymbols(M).flatten()
    scal = theory.MQAMScalingFactor(M)
    P = np.mean(mathfcts.cabssquared(sig))
    sig = sig*np.sqrt(scal/P)
    idx = abs(sig[:, np.newaxis] - cons).argmin(axis=1)
    sym = cons[idx]
    return sym, idx
=======
    if M == 4:
        E = 2
        cons = np.array([1+1.j, 1-1.j, -1-1.j, -1+1.j])
        P = np.mean(mathfcts.cabssquared(sig))
        sig = sig*np.sqrt(E/P)
        data = abs(sig[:, np.newaxis] - cons).argmin(axis=1)
        sym = cons[data]
    return sym, data
>>>>>>> 483781cc
<|MERGE_RESOLUTION|>--- conflicted
+++ resolved
@@ -328,21 +328,10 @@
     L = len(sig)
     sym = np.zeros(L, dtype=np.complex128)
     data = np.zeros(L, dtype='int')
-<<<<<<< HEAD
     cons = theory.CalculateMQAMSymbols(M).flatten()
     scal = theory.MQAMScalingFactor(M)
     P = np.mean(mathfcts.cabssquared(sig))
     sig = sig*np.sqrt(scal/P)
     idx = abs(sig[:, np.newaxis] - cons).argmin(axis=1)
     sym = cons[idx]
-    return sym, idx
-=======
-    if M == 4:
-        E = 2
-        cons = np.array([1+1.j, 1-1.j, -1-1.j, -1+1.j])
-        P = np.mean(mathfcts.cabssquared(sig))
-        sig = sig*np.sqrt(E/P)
-        data = abs(sig[:, np.newaxis] - cons).argmin(axis=1)
-        sym = cons[data]
-    return sym, data
->>>>>>> 483781cc
+    return sym, idx